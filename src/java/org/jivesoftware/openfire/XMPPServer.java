<<<<<<< HEAD
/**
 *
 * Copyright (C) 2004-2008 Jive Software. All rights reserved.
 *
 * Licensed under the Apache License, Version 2.0 (the "License");
 * you may not use this file except in compliance with the License.
 * You may obtain a copy of the License at
 *
 *     http://www.apache.org/licenses/LICENSE-2.0
 *
 * Unless required by applicable law or agreed to in writing, software
 * distributed under the License is distributed on an "AS IS" BASIS,
 * WITHOUT WARRANTIES OR CONDITIONS OF ANY KIND, either express or implied.
 * See the License for the specific language governing permissions and
 * limitations under the License.
 */

package org.jivesoftware.openfire;

import org.dom4j.Document;
import org.dom4j.Element;
import org.dom4j.Node;
import org.dom4j.io.SAXReader;
import org.jivesoftware.database.DbConnectionManager;
import org.jivesoftware.openfire.admin.AdminManager;
import org.jivesoftware.openfire.audit.AuditManager;
import org.jivesoftware.openfire.audit.spi.AuditManagerImpl;
import org.jivesoftware.openfire.auth.ScramUtils;
import org.jivesoftware.openfire.cluster.ClusterManager;
import org.jivesoftware.openfire.cluster.NodeID;
import org.jivesoftware.openfire.commands.AdHocCommandHandler;
import org.jivesoftware.openfire.component.InternalComponentManager;
import org.jivesoftware.openfire.container.AdminConsolePlugin;
import org.jivesoftware.openfire.container.Module;
import org.jivesoftware.openfire.container.PluginManager;
import org.jivesoftware.openfire.disco.*;
import org.jivesoftware.openfire.filetransfer.DefaultFileTransferManager;
import org.jivesoftware.openfire.filetransfer.FileTransferManager;
import org.jivesoftware.openfire.filetransfer.proxy.FileTransferProxy;
import org.jivesoftware.openfire.handler.*;
import org.jivesoftware.openfire.keystore.CertificateStoreManager;
import org.jivesoftware.openfire.keystore.IdentityStore;
import org.jivesoftware.openfire.lockout.LockOutManager;
import org.jivesoftware.openfire.mediaproxy.MediaProxyService;
import org.jivesoftware.openfire.muc.MultiUserChatManager;
import org.jivesoftware.openfire.net.ServerTrafficCounter;
import org.jivesoftware.openfire.pep.IQPEPHandler;
import org.jivesoftware.openfire.pubsub.PubSubModule;
import org.jivesoftware.openfire.roster.RosterManager;
import org.jivesoftware.openfire.session.RemoteSessionLocator;
import org.jivesoftware.openfire.spi.ConnectionType;
import org.jivesoftware.openfire.spi.XMPPServerInfoImpl;
import org.jivesoftware.openfire.transport.TransportHandler;
import org.jivesoftware.openfire.update.UpdateManager;
import org.jivesoftware.openfire.user.UserManager;
import org.jivesoftware.openfire.vcard.VCardManager;
import org.jivesoftware.util.*;
import org.jivesoftware.util.cache.CacheFactory;
import org.slf4j.Logger;
import org.slf4j.LoggerFactory;
import org.xmpp.packet.JID;

import java.io.*;
import java.lang.reflect.Method;
import java.net.InetAddress;
import java.net.UnknownHostException;
import java.sql.Connection;
import java.sql.PreparedStatement;
import java.sql.ResultSet;
import java.util.*;
import java.util.concurrent.CopyOnWriteArrayList;

/**
 * The main XMPP server that will load, initialize and start all the server's
 * modules. The server is unique in the JVM and could be obtained by using the
 * {@link #getInstance()} method.
 * <p>
 * The loaded modules will be initialized and may access through the server other
 * modules. This means that the only way for a module to locate another module is
 * through the server. The server maintains a list of loaded modules.
 * </p>
 * <p>
 * After starting up all the modules the server will load any available plugin.
 * For more information see: {@link org.jivesoftware.openfire.container.PluginManager}.
 * </p>
 * <p>A configuration file keeps the server configuration. This information is required for the
 * server to work correctly. The server assumes that the configuration file is named
 * <b>openfire.xml</b> and is located in the <b>conf</b> folder. The folder that keeps
 * the configuration file must be located under the home folder. The server will try different
 * methods to locate the home folder.</p>
 * <ol>
 * <li><b>system property</b> - The server will use the value defined in the <i>openfireHome</i>
 * system property.</li>
 * <li><b>working folder</b> -  The server will check if there is a <i>conf</i> folder in the
 * working directory. This is the case when running in standalone mode.</li>
 * <li><b>openfire_init.xml file</b> - Attempt to load the value from openfire_init.xml which
 * must be in the classpath</li>
 * </ol>
 *
 * @author Gaston Dombiak
 */
public class XMPPServer {

	private static final Logger logger = LoggerFactory.getLogger(XMPPServer.class);

    private static XMPPServer instance;

    private String name;
    private String host;
    private Version version;
    private Date startDate;
    private boolean initialized = false;
    private boolean started = false;
    private NodeID nodeID;
    private static final NodeID DEFAULT_NODE_ID = NodeID.getInstance(new byte[0]);

    public static final String EXIT = "exit";

    /**
     * All modules loaded by this server
     */
    private Map<String, Module> modules = new LinkedHashMap<>();

    /**
     * Listeners that will be notified when the server has started or is about to be stopped.
     */
    private List<XMPPServerListener> listeners = new CopyOnWriteArrayList<>();

    /**
     * Location of the home directory. All configuration files should be
     * located here.
     */
    private File openfireHome;
    private ClassLoader loader;

    private PluginManager pluginManager;
    private InternalComponentManager componentManager;
    private RemoteSessionLocator remoteSessionLocator;

    /**
     * True if in setup mode
     */
    private boolean setupMode = true;

    private static final String STARTER_CLASSNAME =
            "org.jivesoftware.openfire.starter.ServerStarter";
    private static final String WRAPPER_CLASSNAME =
            "org.tanukisoftware.wrapper.WrapperManager";
    private boolean shuttingDown;
    private XMPPServerInfoImpl xmppServerInfo;

    /**
     * Returns a singleton instance of XMPPServer.
     *
     * @return an instance.
     */
    public static XMPPServer getInstance() {
        return instance;
    }

    /**
     * Creates a server and starts it.
     */
    public XMPPServer() {
        // We may only have one instance of the server running on the JVM
        if (instance != null) {
            throw new IllegalStateException("A server is already running");
        }
        instance = this;
        start();
    }

    /**
     * Returns a snapshot of the server's status.
     *
     * @return the server information current at the time of the method call.
     */
    public XMPPServerInfo getServerInfo() {
        if (!initialized) {
            throw new IllegalStateException("Not initialized yet");
        }
        return xmppServerInfo;
    }

    /**
     * Returns true if the given address is local to the server (managed by this
     * server domain). Return false even if the jid's domain matches a local component's
     * service JID.
     *
     * @param jid the JID to check.
     * @return true if the address is a local address to this server.
     */
    public boolean isLocal(JID jid) {
        boolean local = false;
        if (jid != null && name != null && name.equals(jid.getDomain())) {
            local = true;
        }
        return local;
    }

    /**
     * Returns true if the given address does not match the local server hostname and does not
     * match a component service JID.
     *
     * @param jid the JID to check.
     * @return true if the given address does not match the local server hostname and does not
     *         match a component service JID.
     */
    public boolean isRemote(JID jid) {
        if (jid != null) {
            if (!name.equals(jid.getDomain()) && !componentManager.hasComponent(jid)) {
                return true;
            }
        }
        return false;
    }

    /**
     * Returns an ID that uniquely identifies this server in a cluster. When not running in cluster mode
     * the returned value is always the same. However, when in cluster mode the value should be set
     * when joining the cluster and must be unique even upon restarts of this node.
     *
     * @return an ID that uniquely identifies this server in a cluster.
     */
    public NodeID getNodeID() {
        return nodeID == null ? DEFAULT_NODE_ID : nodeID;
    }

    /**
     * Sets an ID that uniquely identifies this server in a cluster. When not running in cluster mode
     * the returned value is always the same. However, when in cluster mode the value should be set
     * when joining the cluster and must be unique even upon restarts of this node.
     *
     * @param nodeID an ID that uniquely identifies this server in a cluster or null if not in a cluster.
     */
    public void setNodeID(NodeID nodeID) {
        this.nodeID = nodeID;
    }

    /**
     * Returns true if the given address matches a component service JID.
     *
     * @param jid the JID to check.
     * @return true if the given address matches a component service JID.
     */
    public boolean matchesComponent(JID jid) {
        return jid != null && !name.equals(jid.getDomain()) && componentManager.hasComponent(jid);
    }

    /**
     * Creates an XMPPAddress local to this server.
     *
     * @param username the user name portion of the id or null to indicate none is needed.
     * @param resource the resource portion of the id or null to indicate none is needed.
     * @return an XMPPAddress for the server.
     */
    public JID createJID(String username, String resource) {
        return new JID(username, name, resource);
    }

    /**
     * Creates an XMPPAddress local to this server. The construction of the new JID
     * can be optimized by skipping stringprep operations.
     *
     * @param username the user name portion of the id or null to indicate none is needed.
     * @param resource the resource portion of the id or null to indicate none is needed.
     * @param skipStringprep true if stringprep should not be applied.
     * @return an XMPPAddress for the server.
     */
    public JID createJID(String username, String resource, boolean skipStringprep) {
        return new JID(username, name, resource, skipStringprep);
    }

    /**
     * Returns a collection with the JIDs of the server's admins. The collection may include
     * JIDs of local users and users of remote servers.
     *
     * @return a collection with the JIDs of the server's admins.
     */
    public Collection<JID> getAdmins() {
        return AdminManager.getInstance().getAdminAccounts();
    }

    /**
     * Adds a new server listener that will be notified when the server has been started
     * or is about to be stopped.
     *
     * @param listener the new server listener to add.
     */
    public void addServerListener(XMPPServerListener listener) {
        listeners.add(listener);
    }

    /**
     * Removes a server listener that was being notified when the server was being started
     * or was about to be stopped.
     *
     * @param listener the server listener to remove.
     */
    public void removeServerListener(XMPPServerListener listener) {
        listeners.remove(listener);
    }

    private void initialize() throws FileNotFoundException {
        locateOpenfire();

        startDate = new Date();

        try {
            host = InetAddress.getLocalHost().getHostName();
        }
        catch (UnknownHostException ex) {
            logger.warn("Unable to determine local hostname.", ex);
        }
        if (host == null) {
            host = "127.0.0.1";        	
        }

        version = new Version(3, 11, 0, Version.ReleaseStatus.Alpha, -1);
        if ("true".equals(JiveGlobals.getXMLProperty("setup"))) {
            setupMode = false;
        }

        if (isStandAlone()) {
        	logger.info("Registering shutdown hook (standalone mode)");
            Runtime.getRuntime().addShutdownHook(new ShutdownHookThread());
            TaskEngine.getInstance().schedule(new Terminator(), 1000, 1000);
        }

        loader = Thread.currentThread().getContextClassLoader();

        try {
            CacheFactory.initialize();
        } catch (InitializationException e) {
            e.printStackTrace();
            logger.error(e.getMessage(), e);
        }

        JiveGlobals.migrateProperty("xmpp.domain");
        name = JiveGlobals.getProperty("xmpp.domain", host).toLowerCase();

        JiveGlobals.migrateProperty(Log.LOG_DEBUG_ENABLED);
        Log.setDebugEnabled(JiveGlobals.getBooleanProperty(Log.LOG_DEBUG_ENABLED, false));
        
        // Update server info
        xmppServerInfo = new XMPPServerInfoImpl(name, host, version, startDate);

        initialized = true;
    }

    /**
     * Finish the setup process. Because this method is meant to be called from inside
     * the Admin console plugin, it spawns its own thread to do the work so that the
     * class loader is correct.
     */
    public void finishSetup() {
        if (!setupMode) {
            return;
        }
        // Make sure that setup finished correctly.
        if ("true".equals(JiveGlobals.getXMLProperty("setup"))) {
            // Set the new server domain assigned during the setup process
            name = JiveGlobals.getProperty("xmpp.domain").toLowerCase();
            xmppServerInfo.setXMPPDomain(name);

            // Iterate through all the provided XML properties and set the ones that haven't
            // already been touched by setup prior to this method being called.
            for (String propName : JiveGlobals.getXMLPropertyNames()) {
                if (JiveGlobals.getProperty(propName) == null) {
                    JiveGlobals.setProperty(propName, JiveGlobals.getXMLProperty(propName));
                }
            }
            // Set default SASL SCRAM-SHA-1 iteration count
            JiveGlobals.setProperty("sasl.scram-sha-1.iteration-count", Integer.toString(ScramUtils.DEFAULT_ITERATION_COUNT));

            // Check if keystore (that out-of-the-box is a fallback for all keystores) already has certificates for current domain.
            CertificateStoreManager certificateStoreManager = null; // Will be a module after finishing setup.
            try {
                certificateStoreManager = new CertificateStoreManager();
                certificateStoreManager.initialize( this );
                certificateStoreManager.start();
                final IdentityStore identityStore = certificateStoreManager.getIdentityStore( ConnectionType.SOCKET_C2S );
                identityStore.ensureDomainCertificates( "DSA", "RSA" );
            } catch (Exception e) {
                logger.error("Error generating self-signed certificates", e);
            } finally {
                if (certificateStoreManager != null)
                {
                    certificateStoreManager.stop();
                    certificateStoreManager.destroy();
                }
            }

            // Initialize list of admins now (before we restart Jetty)
            AdminManager.getInstance().getAdminAccounts();

            Thread finishSetup = new Thread() {
                @Override
				public void run() {
                    try {
                        if (isStandAlone()) {
                            // Always restart the HTTP server manager. This covers the case
                            // of changing the ports, as well as generating self-signed certificates.
                        
                            // Wait a short period before shutting down the admin console.
                            // Otherwise, the page that requested the setup finish won't
                            // render properly!
                            Thread.sleep(1000);
                            ((AdminConsolePlugin) pluginManager.getPlugin("admin")).restart();
//                            ((AdminConsolePlugin) pluginManager.getPlugin("admin")).shutdown();
//                            ((AdminConsolePlugin) pluginManager.getPlugin("admin")).startup();
                        }

                        verifyDataSource();
                        // First load all the modules so that modules may access other modules while
                        // being initialized
                        loadModules();
                        // Initize all the modules
                        initModules();
                        // Start all the modules
                        startModules();
                    }
                    catch (Exception e) {
                        e.printStackTrace();
                        logger.error(e.getMessage(), e);
                        shutdownServer();
                    }
                }
            };
            // Use the correct class loader.
            finishSetup.setContextClassLoader(loader);
            finishSetup.start();
            // We can now safely indicate that setup has finished
            setupMode = false;
        }
    }

    public void start() {
        try {
            initialize();

            // Create PluginManager now (but don't start it) so that modules may use it
            File pluginDir = new File(openfireHome, "plugins");
            pluginManager = new PluginManager(pluginDir);

            // If the server has already been setup then we can start all the server's modules
            if (!setupMode) {
                verifyDataSource();
                // First load all the modules so that modules may access other modules while
                // being initialized
                loadModules();
                // Initize all the modules
                initModules();
                // Start all the modules
                startModules();
            }
            // Initialize statistics
            ServerTrafficCounter.initStatistics();

            // Load plugins (when in setup mode only the admin console will be loaded)
            pluginManager.start();

            // Log that the server has been started
            String startupBanner = LocaleUtils.getLocalizedString("short.title") + " " + version.getVersionString() +
                    " [" + JiveGlobals.formatDateTime(new Date()) + "]";
            logger.info(startupBanner);
            System.out.println(startupBanner);

            started = true;
            
            // Notify server listeners that the server has been started
            for (XMPPServerListener listener : listeners) {
                listener.serverStarted();
            }
        }
        catch (Exception e) {
            e.printStackTrace();
            logger.error(e.getMessage(), e);
            System.out.println(LocaleUtils.getLocalizedString("startup.error"));
            shutdownServer();
        }
    }

    @SuppressWarnings("unchecked")
	private void loadModules() {
		File modulesXml = new File(JiveGlobals.getHomeDirectory(), "conf/modules.xml");
        logger.info("Loading modules from " + modulesXml.getAbsolutePath());
        SAXReader xmlReader = new SAXReader();
        xmlReader.setEncoding("UTF-8");
    	try (FileReader in = new FileReader(modulesXml)) {
            Document document = xmlReader.read(in);
            Element root = document.getRootElement();
            Iterator<Node> itr = root.nodeIterator();
            while (itr.hasNext()) {
            	Node n = itr.next();
            	if (n.getNodeType() == Element.ELEMENT_NODE && "module".equals(n.getName())) {
                	Element module = (Element)n;
                	logger.debug("Loading module " + module.attributeValue("implementation") + " to interface " + module.attributeValue("interface"));
                	loadModule(module.attributeValue("interface"), module.attributeValue("implementation"));
            	}
            }
    	} catch (Exception e) {
    		e.printStackTrace();
    		logger.error(LocaleUtils.getLocalizedString("admin.error"), e);
    	}
        
        // Keep a reference to the internal component manager
        componentManager = getComponentManager();
    }

    /**
     * Loads a module.
     *
     * @param moduleName the name of the class that implements the Module interface.
     */
    @SuppressWarnings("unchecked")
	private void loadModule(String moduleName, String moduleImpl) {
        try {
            Class<Module> modClass = (Class<Module>) loader.loadClass(moduleImpl);
            Module mod = modClass.newInstance();
            this.modules.put(moduleName, mod);
        }
        catch (Exception e) {
            e.printStackTrace();
            logger.error(LocaleUtils.getLocalizedString("admin.error"), e);
        }
    }

    private void initModules() {
        for (Module module : modules.values()) {
            boolean isInitialized = false;
            try {
                module.initialize(this);
                isInitialized = true;
            }
            catch (Exception e) {
                e.printStackTrace();
                // Remove the failed initialized module
                this.modules.remove(module.getClass());
                if (isInitialized) {
                    module.stop();
                    module.destroy();
                }
                logger.error(LocaleUtils.getLocalizedString("admin.error"), e);
            }
        }
    }

    /**
     * <p>Following the loading and initialization of all the modules
     * this method is called to iterate through the known modules and
     * start them.</p>
     */
    private void startModules() {
        for (Module module : modules.values()) {
            boolean started = false;
            try {
                module.start();
            }
            catch (Exception e) {
                if (started && module != null) {
                    module.stop();
                    module.destroy();
                }
                logger.error(LocaleUtils.getLocalizedString("admin.error"), e);
            }
        }
    }

    /**
     * Restarts the server and all it's modules only if the server is restartable. Otherwise do
     * nothing.
     */
    public void restart() {
        if (isStandAlone() && isRestartable()) {
            try {
                Class<?> wrapperClass = Class.forName(WRAPPER_CLASSNAME);
                Method restartMethod = wrapperClass.getMethod("restart", (Class []) null);
                restartMethod.invoke(null, (Object []) null);
            }
            catch (Exception e) {
                logger.error("Could not restart container", e);
            }
        }
    }

    /**
     * Restarts the HTTP server only when running in stand alone mode. The restart
     * process will be done in another thread that will wait 1 second before doing
     * the actual restart. The delay will give time to the page that requested the
     * restart to fully render its content.
     */
    public void restartHTTPServer() {
        Thread restartThread = new Thread() {
            @Override
			public void run() {
                if (isStandAlone()) {
                    // Restart the HTTP server manager. This covers the case
                    // of changing the ports, as well as generating self-signed certificates.

                    // Wait a short period before shutting down the admin console.
                    // Otherwise, this page won't render properly!
                    try {
                        Thread.sleep(1000);
                        ((AdminConsolePlugin) pluginManager.getPlugin("admin")).shutdown();
                        ((AdminConsolePlugin) pluginManager.getPlugin("admin")).startup();
                    } catch (Exception e) {
                        e.printStackTrace();
                    }
                }
            }
        };
        restartThread.setContextClassLoader(loader);
        restartThread.start();
    }

    /**
     * Stops the server only if running in standalone mode. Do nothing if the server is running
     * inside of another server.
     */
    public void stop() {
    	logger.info("Initiating shutdown ...");
        // Only do a system exit if we're running standalone
        if (isStandAlone()) {
            // if we're in a wrapper, we have to tell the wrapper to shut us down
            if (isRestartable()) {
                try {
                    Class<?> wrapperClass = Class.forName(WRAPPER_CLASSNAME);
                    Method stopMethod = wrapperClass.getMethod("stop", Integer.TYPE);
                    stopMethod.invoke(null, 0);
                }
                catch (Exception e) {
                    logger.error("Could not stop container", e);
                }
            }
            else {
                shutdownServer();
                Thread shutdownThread = new ShutdownThread();
                shutdownThread.setDaemon(true);
                shutdownThread.start();
            }
        }
        else {
            // Close listening socket no matter what the condition is in order to be able
            // to be restartable inside a container.
            shutdownServer();
        }
    }

    public boolean isSetupMode() {
        return setupMode;
    }

    public boolean isRestartable() {
        boolean restartable;
        try {
            restartable = Class.forName(WRAPPER_CLASSNAME) != null;
        }
        catch (ClassNotFoundException e) {
            restartable = false;
        }
        return restartable;
    }

    /**
     * Returns if the server is running in standalone mode. We consider that it's running in
     * standalone if the "org.jivesoftware.openfire.starter.ServerStarter" class is present in the
     * system.
     *
     * @return true if the server is running in standalone mode.
     */
    public boolean isStandAlone() {
        boolean standalone;
        try {
            standalone = Class.forName(STARTER_CLASSNAME) != null;
        }
        catch (ClassNotFoundException e) {
            standalone = false;
        }
        return standalone;
    }

    /**
     * Verify that the database is accessible.
     */
    private void verifyDataSource() {
        Connection con = null;
        PreparedStatement pstmt = null;
        ResultSet rs = null;
        try {
            con = DbConnectionManager.getConnection();
            pstmt = con.prepareStatement("SELECT count(*) FROM ofID");
            rs = pstmt.executeQuery();
            rs.next();
        }
        catch (Exception e) {
            System.err.println("Database setup or configuration error: " +
                    "Please verify your database settings and check the " +
                    "logs/error.log file for detailed error messages.");
            logger.error("Database could not be accessed", e);
            throw new IllegalArgumentException(e);
        }
        finally {
            DbConnectionManager.closeConnection(rs, pstmt, con);
        }
    }

    /**
     * Verifies that the given home guess is a real Openfire home directory.
     * We do the verification by checking for the Openfire config file in
     * the config dir of jiveHome.
     *
     * @param homeGuess a guess at the path to the home directory.
     * @param jiveConfigName the name of the config file to check.
     * @return a file pointing to the home directory or null if the
     *         home directory guess was wrong.
     * @throws java.io.FileNotFoundException if there was a problem with the home
     *                                       directory provided
     */
    private File verifyHome(String homeGuess, String jiveConfigName) throws FileNotFoundException {
        File openfireHome = new File(homeGuess);
        File configFile = new File(openfireHome, jiveConfigName);
        if (!configFile.exists()) {
            throw new FileNotFoundException();
        }
        else {
            try {
                return new File(openfireHome.getCanonicalPath());
            }
            catch (Exception ex) {
                throw new FileNotFoundException();
            }
        }
    }

    /**
     * <p>Retrieve the jive home for the container.</p>
     *
     * @throws FileNotFoundException If jiveHome could not be located
     */
    private void locateOpenfire() throws FileNotFoundException {
        String jiveConfigName = "conf" + File.separator + "openfire.xml";
        // First, try to load it openfireHome as a system property.
        if (openfireHome == null) {
            String homeProperty = System.getProperty("openfireHome");
            try {
                if (homeProperty != null) {
                    openfireHome = verifyHome(homeProperty, jiveConfigName);
                }
            }
            catch (FileNotFoundException fe) {
                // Ignore.
            }
        }

        // If we still don't have home, let's assume this is standalone
        // and just look for home in a standard sub-dir location and verify
        // by looking for the config file
        if (openfireHome == null) {
            try {
                openfireHome = verifyHome("..", jiveConfigName).getCanonicalFile();
            } catch (IOException ie) {
                // Ignore.
            }
        }

        // If home is still null, no outside process has set it and
        // we have to attempt to load the value from openfire_init.xml,
        // which must be in the classpath.
        if (openfireHome == null) {
            try (InputStream in = getClass().getResourceAsStream("/openfire_init.xml")) {
                if (in != null) {
                    SAXReader reader = new SAXReader();
                    Document doc = reader.read(in);
                    String path = doc.getRootElement().getText();
                    try {
                        if (path != null) {
                            openfireHome = verifyHome(path, jiveConfigName);
                        }
                    }
                    catch (FileNotFoundException fe) {
                        fe.printStackTrace();
                    }
                }
            }
            catch (Exception e) {
                System.err.println("Error loading openfire_init.xml to find home.");
                e.printStackTrace();
            }
        }

        if (openfireHome == null) {
            System.err.println("Could not locate home");
            throw new FileNotFoundException();
        }
        else {
            // Set the home directory for the config file
            JiveGlobals.setHomeDirectory(openfireHome.toString());
            // Set the name of the config file
            JiveGlobals.setConfigName(jiveConfigName);
        }
    }

    /**
     * This timer task is used to monitor the System input stream
     * for a "terminate" command from the launcher (or the console). 
     * This allows for a graceful shutdown when Openfire is started 
     * via the launcher, especially in Windows.
     */
    private class Terminator extends TimerTask {
    	private BufferedReader stdin = new BufferedReader(new InputStreamReader(System.in));
    	@Override
    	public void run() {
        	try { 
        		if (stdin.ready()) {
            		if (EXIT.equalsIgnoreCase(stdin.readLine())) {
            			System.exit(0); // invokes shutdown hook(s)
            		}
        		}
        	} catch (IOException ioe) {
        		logger.error("Error reading console input", ioe);
        	}
    	}
    }
    
    /**
     * <p>A thread to ensure the server shuts down no matter what.</p>
     * <p>Spawned when stop() is called in standalone mode, we wait a few
     * seconds then call system exit().</p>
     *
     * @author Iain Shigeoka
     */
    private class ShutdownHookThread extends Thread {

        /**
         * <p>Logs the server shutdown.</p>
         */
        @Override
		public void run() {
            shutdownServer();
            logger.info("Server halted");
            System.err.println("Server halted");
        }
    }

    /**
     * <p>A thread to ensure the server shuts down no matter what.</p>
     * <p>Spawned when stop() is called in standalone mode, we wait a few
     * seconds then call system exit().</p>
     *
     * @author Iain Shigeoka
     */
    private class ShutdownThread extends Thread {

        /**
         * <p>Shuts down the JVM after a 5 second delay.</p>
         */
        @Override
		public void run() {
            try {
                Thread.sleep(5000);
                // No matter what, we make sure it's dead
                System.exit(0);
            }
            catch (InterruptedException e) {
                // Ignore.
            }

        }
    }

    /**
     * Makes a best effort attempt to shutdown the server
     */
    private void shutdownServer() {
        shuttingDown = true;
        ClusterManager.shutdown();
        // Notify server listeners that the server is about to be stopped
        for (XMPPServerListener listener : listeners) {
        	try {
        		listener.serverStopping();
        	} catch (Exception ex) {
        		logger.error("Exception during listener shutdown", ex);
        	}
        }
        // If we don't have modules then the server has already been shutdown
        if (modules.isEmpty()) {
            return;
        }
    	logger.info("Shutting down " + modules.size() + " modules ...");
        // Get all modules and stop and destroy them
        for (Module module : modules.values()) {
        	try {
	            module.stop();
	            module.destroy();
        	} catch (Exception ex) {
        		logger.error("Exception during module shutdown", ex);
        	}
        }
        // Stop all plugins
    	logger.info("Shutting down plugins ...");
        if (pluginManager != null) {
        	try {
        		pluginManager.shutdown();
        	} catch (Exception ex) {
        		logger.error("Exception during plugin shutdown", ex);
        	}
        }
        modules.clear();
        // Stop the Db connection manager.
        try {	
        	DbConnectionManager.destroyConnectionProvider();
        } catch (Exception ex) {
    		logger.error("Exception during DB shutdown", ex);
        }

        // Shutdown the task engine.
        TaskEngine.getInstance().shutdown();

        // hack to allow safe stopping
        logger.info("Openfire stopped");
    }
    
    /**
     * Returns true if the server is being shutdown.
     *
     * @return true if the server is being shutdown.
     */
    public boolean isShuttingDown() {
        return shuttingDown;
    }

    /**
     * Returns the <code>ConnectionManager</code> registered with this server. The
     * <code>ConnectionManager</code> was registered with the server as a module while starting up
     * the server.
     *
     * @return the <code>ConnectionManager</code> registered with this server.
     */
    public ConnectionManager getConnectionManager() {
        return (ConnectionManager) modules.get(ConnectionManager.class.getName());
    }

    /**
     * Returns the <code>RoutingTable</code> registered with this server. The
     * <code>RoutingTable</code> was registered with the server as a module while starting up
     * the server.
     *
     * @return the <code>RoutingTable</code> registered with this server.
     */
    public RoutingTable getRoutingTable() {
        return (RoutingTable) modules.get(RoutingTable.class.getName());
    }

    /**
     * Returns the <code>PacketDeliverer</code> registered with this server. The
     * <code>PacketDeliverer</code> was registered with the server as a module while starting up
     * the server.
     *
     * @return the <code>PacketDeliverer</code> registered with this server.
     */
    public PacketDeliverer getPacketDeliverer() {
        return (PacketDeliverer) modules.get(PacketDeliverer.class.getName());
    }

    /**
     * Returns the <code>RosterManager</code> registered with this server. The
     * <code>RosterManager</code> was registered with the server as a module while starting up
     * the server.
     *
     * @return the <code>RosterManager</code> registered with this server.
     */
    public RosterManager getRosterManager() {
        return (RosterManager) modules.get(RosterManager.class.getName());
    }

    /**
     * Returns the <code>PresenceManager</code> registered with this server. The
     * <code>PresenceManager</code> was registered with the server as a module while starting up
     * the server.
     *
     * @return the <code>PresenceManager</code> registered with this server.
     */
    public PresenceManager getPresenceManager() {
        return (PresenceManager) modules.get(PresenceManager.class.getName());
    }

    /**
     * Returns the <code>OfflineMessageStore</code> registered with this server. The
     * <code>OfflineMessageStore</code> was registered with the server as a module while starting up
     * the server.
     *
     * @return the <code>OfflineMessageStore</code> registered with this server.
     */
    public OfflineMessageStore getOfflineMessageStore() {
        return (OfflineMessageStore) modules.get(OfflineMessageStore.class.getName());
    }

    /**
     * Returns the <code>OfflineMessageStrategy</code> registered with this server. The
     * <code>OfflineMessageStrategy</code> was registered with the server as a module while starting
     * up the server.
     *
     * @return the <code>OfflineMessageStrategy</code> registered with this server.
     */
    public OfflineMessageStrategy getOfflineMessageStrategy() {
        return (OfflineMessageStrategy) modules.get(OfflineMessageStrategy.class.getName());
    }

    /**
     * Returns the <code>PacketRouter</code> registered with this server. The
     * <code>PacketRouter</code> was registered with the server as a module while starting up
     * the server.
     *
     * @return the <code>PacketRouter</code> registered with this server.
     */
    public PacketRouter getPacketRouter() {
        return (PacketRouter) modules.get(PacketRouter.class.getName());
    }

    /**
     * Returns the <code>IQRegisterHandler</code> registered with this server. The
     * <code>IQRegisterHandler</code> was registered with the server as a module while starting up
     * the server.
     *
     * @return the <code>IQRegisterHandler</code> registered with this server.
     */
    public IQRegisterHandler getIQRegisterHandler() {
        return (IQRegisterHandler) modules.get(IQRegisterHandler.class.getName());
    }

    /**
     * Returns the <code>IQAuthHandler</code> registered with this server. The
     * <code>IQAuthHandler</code> was registered with the server as a module while starting up
     * the server.
     *
     * @return the <code>IQAuthHandler</code> registered with this server.
     */
    public IQAuthHandler getIQAuthHandler() {
        return (IQAuthHandler) modules.get(IQAuthHandler.class.getName());
    }
    
    /**
     * Returns the <code>IQPEPHandler</code> registered with this server. The
     * <code>IQPEPHandler</code> was registered with the server as a module while starting up
     * the server.
     *
     * @return the <code>IQPEPHandler</code> registered with this server.
     */
    public IQPEPHandler getIQPEPHandler() {
        return (IQPEPHandler) modules.get(IQPEPHandler.class.getName());
    }

    /**
     * Returns the <code>PluginManager</code> instance registered with this server.
     *
     * @return the PluginManager instance.
     */
    public PluginManager getPluginManager() {
        return pluginManager;
    }

    /**
     * Returns the <code>PubSubModule</code> registered with this server. The
     * <code>PubSubModule</code> was registered with the server as a module while starting up
     * the server.
     *
     * @return the <code>PubSubModule</code> registered with this server.
     */
    public PubSubModule getPubSubModule() {
        return (PubSubModule) modules.get(PubSubModule.class.getName());
    }

    /**
     * Returns a list with all the modules registered with the server that inherit from IQHandler.
     *
     * @return a list with all the modules registered with the server that inherit from IQHandler.
     */
    public List<IQHandler> getIQHandlers() {
        List<IQHandler> answer = new ArrayList<>();
        for (Module module : modules.values()) {
            if (module instanceof IQHandler) {
                answer.add((IQHandler) module);
            }
        }
        return answer;
    }

    /**
     * Returns the <code>SessionManager</code> registered with this server. The
     * <code>SessionManager</code> was registered with the server as a module while starting up
     * the server.
     *
     * @return the <code>SessionManager</code> registered with this server.
     */
    public SessionManager getSessionManager() {
        return (SessionManager) modules.get(SessionManager.class.getName());
    }

    /**
     * Returns the <code>TransportHandler</code> registered with this server. The
     * <code>TransportHandler</code> was registered with the server as a module while starting up
     * the server.
     *
     * @return the <code>TransportHandler</code> registered with this server.
     */
    public TransportHandler getTransportHandler() {
        return (TransportHandler) modules.get(TransportHandler.class.getName());
    }

    /**
     * Returns the <code>PresenceUpdateHandler</code> registered with this server. The
     * <code>PresenceUpdateHandler</code> was registered with the server as a module while starting
     * up the server.
     *
     * @return the <code>PresenceUpdateHandler</code> registered with this server.
     */
    public PresenceUpdateHandler getPresenceUpdateHandler() {
        return (PresenceUpdateHandler) modules.get(PresenceUpdateHandler.class.getName());
    }

    /**
     * Returns the <code>PresenceSubscribeHandler</code> registered with this server. The
     * <code>PresenceSubscribeHandler</code> was registered with the server as a module while
     * starting up the server.
     *
     * @return the <code>PresenceSubscribeHandler</code> registered with this server.
     */
    public PresenceSubscribeHandler getPresenceSubscribeHandler() {
        return (PresenceSubscribeHandler) modules.get(PresenceSubscribeHandler.class.getName());
    }

    /**
     * Returns the <code>IQRouter</code> registered with this server. The
     * <code>IQRouter</code> was registered with the server as a module while starting up
     * the server.
     *
     * @return the <code>IQRouter</code> registered with this server.
     */
    public IQRouter getIQRouter() {
        return (IQRouter) modules.get(IQRouter.class.getName());
    }

    /**
     * Returns the <code>MessageRouter</code> registered with this server. The
     * <code>MessageRouter</code> was registered with the server as a module while starting up
     * the server.
     *
     * @return the <code>MessageRouter</code> registered with this server.
     */
    public MessageRouter getMessageRouter() {
        return (MessageRouter) modules.get(MessageRouter.class.getName());
    }

    /**
     * Returns the <code>PresenceRouter</code> registered with this server. The
     * <code>PresenceRouter</code> was registered with the server as a module while starting up
     * the server.
     *
     * @return the <code>PresenceRouter</code> registered with this server.
     */
    public PresenceRouter getPresenceRouter() {
        return (PresenceRouter) modules.get(PresenceRouter.class.getName());
    }

    /**
     * Returns the <code>MulticastRouter</code> registered with this server. The
     * <code>MulticastRouter</code> was registered with the server as a module while starting up
     * the server.
     *
     * @return the <code>MulticastRouter</code> registered with this server.
     */
    public MulticastRouter getMulticastRouter() {
        return (MulticastRouter) modules.get(MulticastRouter.class.getName());
    }

    /**
     * Returns the <code>UserManager</code> registered with this server. The
     * <code>UserManager</code> was registered with the server as a module while starting up
     * the server.
     *
     * @return the <code>UserManager</code> registered with this server.
     */
    public UserManager getUserManager() {
        return UserManager.getInstance();
    }

    /**
     * Returns the <code>LockOutManager</code> registered with this server.  The
     * <code>LockOutManager</code> was registered with the server as a module while starting up
     * the server.
     *
     * @return the <code>LockOutManager</code> registered with this server.
     */
    public LockOutManager getLockOutManager() {
        return LockOutManager.getInstance();
    }

    /**
     * Returns the <code>UpdateManager</code> registered with this server. The
     * <code>UpdateManager</code> was registered with the server as a module while starting up
     * the server.
     *
     * @return the <code>UpdateManager</code> registered with this server.
     */
    public UpdateManager getUpdateManager() {
        return (UpdateManager) modules.get(UpdateManager.class.getName());
    }

    /**
     * Returns the <code>AuditManager</code> registered with this server. The
     * <code>AuditManager</code> was registered with the server as a module while starting up
     * the server.
     *
     * @return the <code>AuditManager</code> registered with this server.
     */
    public AuditManager getAuditManager() {
        return (AuditManager) modules.get(AuditManagerImpl.class.getName());
    }

    /**
     * Returns a list with all the modules that provide "discoverable" features.
     *
     * @return a list with all the modules that provide "discoverable" features.
     */
    public List<ServerFeaturesProvider> getServerFeaturesProviders() {
        List<ServerFeaturesProvider> answer = new ArrayList<>();
        for (Module module : modules.values()) {
            if (module instanceof ServerFeaturesProvider) {
                answer.add((ServerFeaturesProvider) module);
            }
        }
        return answer;
    }
 
    /**
     * Returns a list with all the modules that provide "discoverable" identities.
     *
     * @return a list with all the modules that provide "discoverable" identities.
     */
    public List<ServerIdentitiesProvider> getServerIdentitiesProviders() {
        List<ServerIdentitiesProvider> answer = new ArrayList<>();
        for (Module module : modules.values()) {
            if (module instanceof ServerIdentitiesProvider) {
                answer.add((ServerIdentitiesProvider) module);
            }
        }
        return answer;
    }

    /**
     * Returns a list with all the modules that provide "discoverable" items associated with
     * the server.
     *
     * @return a list with all the modules that provide "discoverable" items associated with
     *         the server.
     */
    public List<ServerItemsProvider> getServerItemsProviders() {
        List<ServerItemsProvider> answer = new ArrayList<>();
        for (Module module : modules.values()) {
            if (module instanceof ServerItemsProvider) {
                answer.add((ServerItemsProvider) module);
            }
        }
        return answer;
    }
    
    /**
     * Returns a list with all the modules that provide "discoverable" user identities.
     *
     * @return a list with all the modules that provide "discoverable" user identities.
     */
    public List<UserIdentitiesProvider> getUserIdentitiesProviders() {
        List<UserIdentitiesProvider> answer = new ArrayList<>();
        for (Module module : modules.values()) {
            if (module instanceof UserIdentitiesProvider) {
                answer.add((UserIdentitiesProvider) module);
            }
        }
        return answer;
    }

    /**
     * Returns a list with all the modules that provide "discoverable" items associated with
     * users.
     *
     * @return a list with all the modules that provide "discoverable" items associated with
     *         users.
     */
    public List<UserItemsProvider> getUserItemsProviders() {
        List<UserItemsProvider> answer = new ArrayList<>();
        for (Module module : modules.values()) {
            if (module instanceof UserItemsProvider) {
                answer.add((UserItemsProvider) module);
            }
        }
        return answer;
    }

    /**
     * Returns the <code>IQDiscoInfoHandler</code> registered with this server. The
     * <code>IQDiscoInfoHandler</code> was registered with the server as a module while starting up
     * the server.
     *
     * @return the <code>IQDiscoInfoHandler</code> registered with this server.
     */
    public IQDiscoInfoHandler getIQDiscoInfoHandler() {
        return (IQDiscoInfoHandler) modules.get(IQDiscoInfoHandler.class.getName());
    }

    /**
     * Returns the <code>IQDiscoItemsHandler</code> registered with this server. The
     * <code>IQDiscoItemsHandler</code> was registered with the server as a module while starting up
     * the server.
     *
     * @return the <code>IQDiscoItemsHandler</code> registered with this server.
     */
    public IQDiscoItemsHandler getIQDiscoItemsHandler() {
        return (IQDiscoItemsHandler) modules.get(IQDiscoItemsHandler.class.getName());
    }

    /**
     * Returns the <code>PrivateStorage</code> registered with this server. The
     * <code>PrivateStorage</code> was registered with the server as a module while starting up
     * the server.
     *
     * @return the <code>PrivateStorage</code> registered with this server.
     */
    public PrivateStorage getPrivateStorage() {
        return (PrivateStorage) modules.get(PrivateStorage.class.getName());
    }

    /**
     * Returns the <code>MultiUserChatManager</code> registered with this server. The
     * <code>MultiUserChatManager</code> was registered with the server as a module while starting up
     * the server.
     *
     * @return the <code>MultiUserChatManager</code> registered with this server.
     */
    public MultiUserChatManager getMultiUserChatManager() {
        return (MultiUserChatManager) modules.get(MultiUserChatManager.class.getName());
    }

    /**
     * Returns the <code>AdHocCommandHandler</code> registered with this server. The
     * <code>AdHocCommandHandler</code> was registered with the server as a module while starting up
     * the server.
     *
     * @return the <code>AdHocCommandHandler</code> registered with this server.
     */
    public AdHocCommandHandler getAdHocCommandHandler() {
        return (AdHocCommandHandler) modules.get(AdHocCommandHandler.class.getName());
    }

    /**
     * Returns the <code>FileTransferProxy</code> registered with this server. The
     * <code>FileTransferProxy</code> was registered with the server as a module while starting up
     * the server.
     *
     * @return the <code>FileTransferProxy</code> registered with this server.
     */
    public FileTransferProxy getFileTransferProxy() {
        return (FileTransferProxy) modules.get(FileTransferProxy.class.getName());
    }

    /**
     * Returns the <code>FileTransferManager</code> registered with this server. The
     * <code>FileTransferManager</code> was registered with the server as a module while starting up
     * the server.
     *
     * @return the <code>FileTransferProxy</code> registered with this server.
     */
    public FileTransferManager getFileTransferManager() {
        return (FileTransferManager) modules.get(DefaultFileTransferManager.class.getName());
    }

    /**
     * Returns the <code>MediaProxyService</code> registered with this server. The
     * <code>MediaProxyService</code> was registered with the server as a module while starting up
     * the server.
     *
     * @return the <code>MediaProxyService</code> registered with this server.
     */
    public MediaProxyService getMediaProxyService() {
        return (MediaProxyService) modules.get(MediaProxyService.class.getName());
    }

    /**
     * Returns the <code>FlashCrossDomainHandler</code> registered with this server. The
     * <code>FlashCrossDomainHandler</code> was registered with the server as a module while starting up
     * the server.
     *
     * @return the <code>FlashCrossDomainHandler</code> registered with this server.
     */
    public FlashCrossDomainHandler getFlashCrossDomainHandler() {
        return (FlashCrossDomainHandler) modules.get(FlashCrossDomainHandler.class.getName());
    }

    /**
     * Returns the <code>VCardManager</code> registered with this server. The
     * <code>VCardManager</code> was registered with the server as a module while starting up
     * the server.
     * @return the <code>VCardManager</code> registered with this server.
     */
    public VCardManager getVCardManager() {
        return VCardManager.getInstance();
    }

    /**
     * Returns the <code>InternalComponentManager</code> registered with this server. The
     * <code>InternalComponentManager</code> was registered with the server as a module while starting up
     * the server.
     *
     * @return the <code>InternalComponentManager</code> registered with this server.
     */
    private InternalComponentManager getComponentManager() {
        return (InternalComponentManager) modules.get(InternalComponentManager.class.getName());
    }

    /**
     * Returns the <code>CertificateStoreManager</code> registered with this server. The
     * <code>CertificateStoreManager</code> was registered with the server as a module while starting up
     * the server.
     *
     * @return the <code>CertificateStoreManager</code> registered with this server.
     */
    public CertificateStoreManager getCertificateStoreManager() {
        return (CertificateStoreManager) modules.get( CertificateStoreManager.class.getName() );
    }
    /**
     * Returns the locator to use to find sessions hosted in other cluster nodes. When not running
     * in a cluster a <tt>null</tt> value is returned.
     *
     * @return the locator to use to find sessions hosted in other cluster nodes.
     */
    public RemoteSessionLocator getRemoteSessionLocator() {
        return remoteSessionLocator;
    }

    /**
     * Sets the locator to use to find sessions hosted in other cluster nodes. When not running
     * in a cluster set a <tt>null</tt> value.
     *
     * @param remoteSessionLocator the locator to use to find sessions hosted in other cluster nodes.
     */
    public void setRemoteSessionLocator(RemoteSessionLocator remoteSessionLocator) {
        this.remoteSessionLocator = remoteSessionLocator;
    }

    /**
     * Returns whether or not the server has been started.
     * 
     * @return whether or not the server has been started.
     */
    public boolean isStarted() {
        return started;
    }
}
=======
/**
 *
 * Copyright (C) 2004-2008 Jive Software. All rights reserved.
 *
 * Licensed under the Apache License, Version 2.0 (the "License");
 * you may not use this file except in compliance with the License.
 * You may obtain a copy of the License at
 *
 *     http://www.apache.org/licenses/LICENSE-2.0
 *
 * Unless required by applicable law or agreed to in writing, software
 * distributed under the License is distributed on an "AS IS" BASIS,
 * WITHOUT WARRANTIES OR CONDITIONS OF ANY KIND, either express or implied.
 * See the License for the specific language governing permissions and
 * limitations under the License.
 */

package org.jivesoftware.openfire;

import org.dom4j.Document;
import org.dom4j.Element;
import org.dom4j.Node;
import org.dom4j.io.SAXReader;
import org.jivesoftware.database.DbConnectionManager;
import org.jivesoftware.openfire.admin.AdminManager;
import org.jivesoftware.openfire.audit.AuditManager;
import org.jivesoftware.openfire.audit.spi.AuditManagerImpl;
import org.jivesoftware.openfire.auth.ScramUtils;
import org.jivesoftware.openfire.cluster.ClusterManager;
import org.jivesoftware.openfire.cluster.NodeID;
import org.jivesoftware.openfire.commands.AdHocCommandHandler;
import org.jivesoftware.openfire.component.InternalComponentManager;
import org.jivesoftware.openfire.container.AdminConsolePlugin;
import org.jivesoftware.openfire.container.Module;
import org.jivesoftware.openfire.container.PluginManager;
import org.jivesoftware.openfire.disco.*;
import org.jivesoftware.openfire.filetransfer.DefaultFileTransferManager;
import org.jivesoftware.openfire.filetransfer.FileTransferManager;
import org.jivesoftware.openfire.filetransfer.proxy.FileTransferProxy;
import org.jivesoftware.openfire.handler.*;
import org.jivesoftware.openfire.keystore.IdentityStoreConfig;
import org.jivesoftware.openfire.keystore.Purpose;
import org.jivesoftware.openfire.lockout.LockOutManager;
import org.jivesoftware.openfire.mediaproxy.MediaProxyService;
import org.jivesoftware.openfire.muc.MultiUserChatManager;
import org.jivesoftware.openfire.net.SSLConfig;
import org.jivesoftware.openfire.net.ServerTrafficCounter;
import org.jivesoftware.openfire.pep.IQPEPHandler;
import org.jivesoftware.openfire.pubsub.PubSubModule;
import org.jivesoftware.openfire.roster.RosterManager;
import org.jivesoftware.openfire.session.RemoteSessionLocator;
import org.jivesoftware.openfire.spi.XMPPServerInfoImpl;
import org.jivesoftware.openfire.transport.TransportHandler;
import org.jivesoftware.openfire.update.UpdateManager;
import org.jivesoftware.openfire.user.UserManager;
import org.jivesoftware.openfire.vcard.VCardManager;
import org.jivesoftware.util.*;
import org.jivesoftware.util.cache.CacheFactory;
import org.slf4j.Logger;
import org.slf4j.LoggerFactory;
import org.xmpp.packet.JID;

import java.io.*;
import java.lang.reflect.Method;
import java.net.InetAddress;
import java.net.UnknownHostException;
import java.sql.Connection;
import java.sql.PreparedStatement;
import java.sql.ResultSet;
import java.util.*;
import java.util.concurrent.CopyOnWriteArrayList;

/**
 * The main XMPP server that will load, initialize and start all the server's
 * modules. The server is unique in the JVM and could be obtained by using the
 * {@link #getInstance()} method.
 * <p>
 * The loaded modules will be initialized and may access through the server other
 * modules. This means that the only way for a module to locate another module is
 * through the server. The server maintains a list of loaded modules.
 * </p>
 * <p>
 * After starting up all the modules the server will load any available plugin.
 * For more information see: {@link org.jivesoftware.openfire.container.PluginManager}.
 * </p>
 * <p>A configuration file keeps the server configuration. This information is required for the
 * server to work correctly. The server assumes that the configuration file is named
 * <b>openfire.xml</b> and is located in the <b>conf</b> folder. The folder that keeps
 * the configuration file must be located under the home folder. The server will try different
 * methods to locate the home folder.</p>
 * <ol>
 * <li><b>system property</b> - The server will use the value defined in the <i>openfireHome</i>
 * system property.</li>
 * <li><b>working folder</b> -  The server will check if there is a <i>conf</i> folder in the
 * working directory. This is the case when running in standalone mode.</li>
 * <li><b>openfire_init.xml file</b> - Attempt to load the value from openfire_init.xml which
 * must be in the classpath</li>
 * </ol>
 *
 * @author Gaston Dombiak
 */
public class XMPPServer {

	private static final Logger logger = LoggerFactory.getLogger(XMPPServer.class);

    private static XMPPServer instance;

    private String name;
    private String host;
    private Version version;
    private Date startDate;
    private boolean initialized = false;
    private boolean started = false;
    private NodeID nodeID;
    private static final NodeID DEFAULT_NODE_ID = NodeID.getInstance(new byte[0]);

    public static final String EXIT = "exit";

    /**
     * All modules loaded by this server
     */
    private Map<String, Module> modules = new LinkedHashMap<>();

    /**
     * Listeners that will be notified when the server has started or is about to be stopped.
     */
    private List<XMPPServerListener> listeners = new CopyOnWriteArrayList<>();

    /**
     * Location of the home directory. All configuration files should be
     * located here.
     */
    private File openfireHome;
    private ClassLoader loader;

    private PluginManager pluginManager;
    private InternalComponentManager componentManager;
    private RemoteSessionLocator remoteSessionLocator;

    /**
     * True if in setup mode
     */
    private boolean setupMode = true;

    private static final String STARTER_CLASSNAME =
            "org.jivesoftware.openfire.starter.ServerStarter";
    private static final String WRAPPER_CLASSNAME =
            "org.tanukisoftware.wrapper.WrapperManager";
    private boolean shuttingDown;
    private XMPPServerInfoImpl xmppServerInfo;

    /**
     * Returns a singleton instance of XMPPServer.
     *
     * @return an instance.
     */
    public static XMPPServer getInstance() {
        return instance;
    }

    /**
     * Creates a server and starts it.
     */
    public XMPPServer() {
        // We may only have one instance of the server running on the JVM
        if (instance != null) {
            throw new IllegalStateException("A server is already running");
        }
        instance = this;
        start();
    }

    /**
     * Returns a snapshot of the server's status.
     *
     * @return the server information current at the time of the method call.
     */
    public XMPPServerInfo getServerInfo() {
        if (!initialized) {
            throw new IllegalStateException("Not initialized yet");
        }
        return xmppServerInfo;
    }

    /**
     * Returns true if the given address is local to the server (managed by this
     * server domain). Return false even if the jid's domain matches a local component's
     * service JID.
     *
     * @param jid the JID to check.
     * @return true if the address is a local address to this server.
     */
    public boolean isLocal(JID jid) {
        boolean local = false;
        if (jid != null && name != null && name.equals(jid.getDomain())) {
            local = true;
        }
        return local;
    }

    /**
     * Returns true if the given address does not match the local server hostname and does not
     * match a component service JID.
     *
     * @param jid the JID to check.
     * @return true if the given address does not match the local server hostname and does not
     *         match a component service JID.
     */
    public boolean isRemote(JID jid) {
        if (jid != null) {
            if (!name.equals(jid.getDomain()) && !componentManager.hasComponent(jid)) {
                return true;
            }
        }
        return false;
    }

    /**
     * Returns an ID that uniquely identifies this server in a cluster. When not running in cluster mode
     * the returned value is always the same. However, when in cluster mode the value should be set
     * when joining the cluster and must be unique even upon restarts of this node.
     *
     * @return an ID that uniquely identifies this server in a cluster.
     */
    public NodeID getNodeID() {
        return nodeID == null ? DEFAULT_NODE_ID : nodeID;
    }

    /**
     * Sets an ID that uniquely identifies this server in a cluster. When not running in cluster mode
     * the returned value is always the same. However, when in cluster mode the value should be set
     * when joining the cluster and must be unique even upon restarts of this node.
     *
     * @param nodeID an ID that uniquely identifies this server in a cluster or null if not in a cluster.
     */
    public void setNodeID(NodeID nodeID) {
        this.nodeID = nodeID;
    }

    /**
     * Returns true if the given address matches a component service JID.
     *
     * @param jid the JID to check.
     * @return true if the given address matches a component service JID.
     */
    public boolean matchesComponent(JID jid) {
        return jid != null && !name.equals(jid.getDomain()) && componentManager.hasComponent(jid);
    }

    /**
     * Creates an XMPPAddress local to this server.
     *
     * @param username the user name portion of the id or null to indicate none is needed.
     * @param resource the resource portion of the id or null to indicate none is needed.
     * @return an XMPPAddress for the server.
     */
    public JID createJID(String username, String resource) {
        return new JID(username, name, resource);
    }

    /**
     * Creates an XMPPAddress local to this server. The construction of the new JID
     * can be optimized by skipping stringprep operations.
     *
     * @param username the user name portion of the id or null to indicate none is needed.
     * @param resource the resource portion of the id or null to indicate none is needed.
     * @param skipStringprep true if stringprep should not be applied.
     * @return an XMPPAddress for the server.
     */
    public JID createJID(String username, String resource, boolean skipStringprep) {
        return new JID(username, name, resource, skipStringprep);
    }

    /**
     * Returns a collection with the JIDs of the server's admins. The collection may include
     * JIDs of local users and users of remote servers.
     *
     * @return a collection with the JIDs of the server's admins.
     */
    public Collection<JID> getAdmins() {
        return AdminManager.getInstance().getAdminAccounts();
    }

    /**
     * Adds a new server listener that will be notified when the server has been started
     * or is about to be stopped.
     *
     * @param listener the new server listener to add.
     */
    public void addServerListener(XMPPServerListener listener) {
        listeners.add(listener);
    }

    /**
     * Removes a server listener that was being notified when the server was being started
     * or was about to be stopped.
     *
     * @param listener the server listener to remove.
     */
    public void removeServerListener(XMPPServerListener listener) {
        listeners.remove(listener);
    }

    private void initialize() throws FileNotFoundException {
        locateOpenfire();

        startDate = new Date();

        try {
            host = InetAddress.getLocalHost().getHostName();
        }
        catch (UnknownHostException ex) {
            logger.warn("Unable to determine local hostname.", ex);
        }
        if (host == null) {
            host = "127.0.0.1";        	
        }

        version = new Version(4, 0, 0, Version.ReleaseStatus.Alpha, -1);
        if ("true".equals(JiveGlobals.getXMLProperty("setup"))) {
            setupMode = false;
        }

        if (isStandAlone()) {
        	logger.info("Registering shutdown hook (standalone mode)");
            Runtime.getRuntime().addShutdownHook(new ShutdownHookThread());
            TaskEngine.getInstance().schedule(new Terminator(), 1000, 1000);
        }

        loader = Thread.currentThread().getContextClassLoader();

        try {
            CacheFactory.initialize();
        } catch (InitializationException e) {
            e.printStackTrace();
            logger.error(e.getMessage(), e);
        }

        JiveGlobals.migrateProperty("xmpp.domain");
        name = JiveGlobals.getProperty("xmpp.domain", host).toLowerCase();

        JiveGlobals.migrateProperty(Log.LOG_DEBUG_ENABLED);
        Log.setDebugEnabled(JiveGlobals.getBooleanProperty(Log.LOG_DEBUG_ENABLED, false));
        
        // Update server info
        xmppServerInfo = new XMPPServerInfoImpl(name, host, version, startDate);

        initialized = true;
    }

    /**
     * Finish the setup process. Because this method is meant to be called from inside
     * the Admin console plugin, it spawns its own thread to do the work so that the
     * class loader is correct.
     */
    public void finishSetup() {
        if (!setupMode) {
            return;
        }
        // Make sure that setup finished correctly.
        if ("true".equals(JiveGlobals.getXMLProperty("setup"))) {
            // Set the new server domain assigned during the setup process
            name = JiveGlobals.getProperty("xmpp.domain").toLowerCase();
            xmppServerInfo.setXMPPDomain(name);

            // Iterate through all the provided XML properties and set the ones that haven't
            // already been touched by setup prior to this method being called.
            for (String propName : JiveGlobals.getXMLPropertyNames()) {
                if (JiveGlobals.getProperty(propName) == null) {
                    JiveGlobals.setProperty(propName, JiveGlobals.getXMLProperty(propName));
                }
            }
            // Set default SASL SCRAM-SHA-1 iteration count
            JiveGlobals.setProperty("sasl.scram-sha-1.iteration-count", Integer.toString(ScramUtils.DEFAULT_ITERATION_COUNT));

            // Update certificates (if required)
            try {
                // Check if keystore already has certificates for current domain
                final IdentityStoreConfig storeConfig = (IdentityStoreConfig) SSLConfig.getInstance().getStoreConfig( Purpose.SOCKETBASED_IDENTITYSTORE );
                storeConfig.ensureDomainCertificates( "DSA", "RSA" );
            } catch (Exception e) {
                logger.error("Error generating self-signed certificates", e);
            }

            // Initialize list of admins now (before we restart Jetty)
            AdminManager.getInstance().getAdminAccounts();

            Thread finishSetup = new Thread() {
                @Override
				public void run() {
                    try {
                        if (isStandAlone()) {
                            // Always restart the HTTP server manager. This covers the case
                            // of changing the ports, as well as generating self-signed certificates.
                        
                            // Wait a short period before shutting down the admin console.
                            // Otherwise, the page that requested the setup finish won't
                            // render properly!
                            Thread.sleep(1000);
                            ((AdminConsolePlugin) pluginManager.getPlugin("admin")).restart();
//                            ((AdminConsolePlugin) pluginManager.getPlugin("admin")).shutdown();
//                            ((AdminConsolePlugin) pluginManager.getPlugin("admin")).startup();
                        }

                        verifyDataSource();
                        // First load all the modules so that modules may access other modules while
                        // being initialized
                        loadModules();
                        // Initize all the modules
                        initModules();
                        // Start all the modules
                        startModules();
                    }
                    catch (Exception e) {
                        e.printStackTrace();
                        logger.error(e.getMessage(), e);
                        shutdownServer();
                    }
                }
            };
            // Use the correct class loader.
            finishSetup.setContextClassLoader(loader);
            finishSetup.start();
            // We can now safely indicate that setup has finished
            setupMode = false;
        }
    }

    public void start() {
        try {
            initialize();

            // Create PluginManager now (but don't start it) so that modules may use it
            File pluginDir = new File(openfireHome, "plugins");
            pluginManager = new PluginManager(pluginDir);

            // If the server has already been setup then we can start all the server's modules
            if (!setupMode) {
                verifyDataSource();
                // First load all the modules so that modules may access other modules while
                // being initialized
                loadModules();
                // Initize all the modules
                initModules();
                // Start all the modules
                startModules();
            }
            // Initialize statistics
            ServerTrafficCounter.initStatistics();

            // Load plugins (when in setup mode only the admin console will be loaded)
            pluginManager.start();

            // Log that the server has been started
            String startupBanner = LocaleUtils.getLocalizedString("short.title") + " " + version.getVersionString() +
                    " [" + JiveGlobals.formatDateTime(new Date()) + "]";
            logger.info(startupBanner);
            System.out.println(startupBanner);

            started = true;
            
            // Notify server listeners that the server has been started
            for (XMPPServerListener listener : listeners) {
                listener.serverStarted();
            }
        }
        catch (Exception e) {
            e.printStackTrace();
            logger.error(e.getMessage(), e);
            System.out.println(LocaleUtils.getLocalizedString("startup.error"));
            shutdownServer();
        }
    }

    @SuppressWarnings("unchecked")
	private void loadModules() {

        File modulesXml = new File(JiveGlobals.getHomeDirectory(), "conf/modules.xml");
        logger.info("Loading modules from " + modulesXml.getAbsolutePath());
        SAXReader xmlReader = new SAXReader();
        xmlReader.setEncoding("UTF-8");
    	try (FileReader in = new FileReader(modulesXml)) {
            Document document = xmlReader.read(in);
            Element root = document.getRootElement();
            Iterator<Node> itr = root.nodeIterator();
            while (itr.hasNext()) {
            	Node n = itr.next();
            	if (n.getNodeType() == Element.ELEMENT_NODE && "module".equals(n.getName())) {
                	Element module = (Element)n;
                	logger.debug("Loading module " + module.attributeValue("implementation") + " to interface " + module.attributeValue("interface"));
                	loadModule(module.attributeValue("interface"), module.attributeValue("implementation"));
            	}
            }
    	} catch (Exception e) {
    		e.printStackTrace();
    		logger.error(LocaleUtils.getLocalizedString("admin.error"), e);
    	}
        
        // Keep a reference to the internal component manager
        componentManager = getComponentManager();
    }

    /**
     * Loads a module.
     *
     * @param moduleName the name of the class that implements the Module interface.
     */
    @SuppressWarnings("unchecked")
	private void loadModule(String moduleName, String moduleImpl) {
        try {
            Class<Module> modClass = (Class<Module>) loader.loadClass(moduleImpl);
            Module mod = modClass.newInstance();
            this.modules.put(moduleName, mod);
        }
        catch (Exception e) {
            e.printStackTrace();
            logger.error(LocaleUtils.getLocalizedString("admin.error"), e);
        }
    }

    private void initModules() {
        for (Module module : modules.values()) {
            boolean isInitialized = false;
            try {
                module.initialize(this);
                isInitialized = true;
            }
            catch (Exception e) {
                e.printStackTrace();
                // Remove the failed initialized module
                this.modules.remove(module.getClass());
                if (isInitialized) {
                    module.stop();
                    module.destroy();
                }
                logger.error(LocaleUtils.getLocalizedString("admin.error"), e);
            }
        }
    }

    /**
     * <p>Following the loading and initialization of all the modules
     * this method is called to iterate through the known modules and
     * start them.</p>
     */
    private void startModules() {
        for (Module module : modules.values()) {
            boolean started = false;
            try {
                module.start();
            }
            catch (Exception e) {
                if (started && module != null) {
                    module.stop();
                    module.destroy();
                }
                logger.error(LocaleUtils.getLocalizedString("admin.error"), e);
            }
        }
    }

    /**
     * Restarts the server and all it's modules only if the server is restartable. Otherwise do
     * nothing.
     */
    public void restart() {
        if (isStandAlone() && isRestartable()) {
            try {
                Class<?> wrapperClass = Class.forName(WRAPPER_CLASSNAME);
                Method restartMethod = wrapperClass.getMethod("restart", (Class []) null);
                restartMethod.invoke(null, (Object []) null);
            }
            catch (Exception e) {
                logger.error("Could not restart container", e);
            }
        }
    }

    /**
     * Restarts the HTTP server only when running in stand alone mode. The restart
     * process will be done in another thread that will wait 1 second before doing
     * the actual restart. The delay will give time to the page that requested the
     * restart to fully render its content.
     */
    public void restartHTTPServer() {
        Thread restartThread = new Thread() {
            @Override
			public void run() {
                if (isStandAlone()) {
                    // Restart the HTTP server manager. This covers the case
                    // of changing the ports, as well as generating self-signed certificates.

                    // Wait a short period before shutting down the admin console.
                    // Otherwise, this page won't render properly!
                    try {
                        Thread.sleep(1000);
                        ((AdminConsolePlugin) pluginManager.getPlugin("admin")).shutdown();
                        ((AdminConsolePlugin) pluginManager.getPlugin("admin")).startup();
                    } catch (Exception e) {
                        e.printStackTrace();
                    }
                }
            }
        };
        restartThread.setContextClassLoader(loader);
        restartThread.start();
    }

    /**
     * Stops the server only if running in standalone mode. Do nothing if the server is running
     * inside of another server.
     */
    public void stop() {
    	logger.info("Initiating shutdown ...");
        // Only do a system exit if we're running standalone
        if (isStandAlone()) {
            // if we're in a wrapper, we have to tell the wrapper to shut us down
            if (isRestartable()) {
                try {
                    Class<?> wrapperClass = Class.forName(WRAPPER_CLASSNAME);
                    Method stopMethod = wrapperClass.getMethod("stop", Integer.TYPE);
                    stopMethod.invoke(null, 0);
                }
                catch (Exception e) {
                    logger.error("Could not stop container", e);
                }
            }
            else {
                shutdownServer();
                Thread shutdownThread = new ShutdownThread();
                shutdownThread.setDaemon(true);
                shutdownThread.start();
            }
        }
        else {
            // Close listening socket no matter what the condition is in order to be able
            // to be restartable inside a container.
            shutdownServer();
        }
    }

    public boolean isSetupMode() {
        return setupMode;
    }

    public boolean isRestartable() {
        boolean restartable;
        try {
            restartable = Class.forName(WRAPPER_CLASSNAME) != null;
        }
        catch (ClassNotFoundException e) {
            restartable = false;
        }
        return restartable;
    }

    /**
     * Returns if the server is running in standalone mode. We consider that it's running in
     * standalone if the "org.jivesoftware.openfire.starter.ServerStarter" class is present in the
     * system.
     *
     * @return true if the server is running in standalone mode.
     */
    public boolean isStandAlone() {
        boolean standalone;
        try {
            standalone = Class.forName(STARTER_CLASSNAME) != null;
        }
        catch (ClassNotFoundException e) {
            standalone = false;
        }
        return standalone;
    }

    /**
     * Verify that the database is accessible.
     */
    private void verifyDataSource() {
        Connection con = null;
        PreparedStatement pstmt = null;
        ResultSet rs = null;
        try {
            con = DbConnectionManager.getConnection();
            pstmt = con.prepareStatement("SELECT count(*) FROM ofID");
            rs = pstmt.executeQuery();
            rs.next();
        }
        catch (Exception e) {
            System.err.println("Database setup or configuration error: " +
                    "Please verify your database settings and check the " +
                    "logs/error.log file for detailed error messages.");
            logger.error("Database could not be accessed", e);
            throw new IllegalArgumentException(e);
        }
        finally {
            DbConnectionManager.closeConnection(rs, pstmt, con);
        }
    }

    /**
     * Verifies that the given home guess is a real Openfire home directory.
     * We do the verification by checking for the Openfire config file in
     * the config dir of jiveHome.
     *
     * @param homeGuess a guess at the path to the home directory.
     * @param jiveConfigName the name of the config file to check.
     * @return a file pointing to the home directory or null if the
     *         home directory guess was wrong.
     * @throws java.io.FileNotFoundException if there was a problem with the home
     *                                       directory provided
     */
    private File verifyHome(String homeGuess, String jiveConfigName) throws FileNotFoundException {
        File openfireHome = new File(homeGuess);
        File configFile = new File(openfireHome, jiveConfigName);
        if (!configFile.exists()) {
            throw new FileNotFoundException();
        }
        else {
            try {
                return new File(openfireHome.getCanonicalPath());
            }
            catch (Exception ex) {
                throw new FileNotFoundException();
            }
        }
    }

    /**
     * <p>Retrieve the jive home for the container.</p>
     *
     * @throws FileNotFoundException If jiveHome could not be located
     */
    private void locateOpenfire() throws FileNotFoundException {
        String jiveConfigName = "conf" + File.separator + "openfire.xml";
        // First, try to load it openfireHome as a system property.
        if (openfireHome == null) {
            String homeProperty = System.getProperty("openfireHome");
            try {
                if (homeProperty != null) {
                    openfireHome = verifyHome(homeProperty, jiveConfigName);
                }
            }
            catch (FileNotFoundException fe) {
                // Ignore.
            }
        }

        // If we still don't have home, let's assume this is standalone
        // and just look for home in a standard sub-dir location and verify
        // by looking for the config file
        if (openfireHome == null) {
            try {
                openfireHome = verifyHome("..", jiveConfigName).getCanonicalFile();
            } catch (IOException ie) {
                // Ignore.
            }
        }

        // If home is still null, no outside process has set it and
        // we have to attempt to load the value from openfire_init.xml,
        // which must be in the classpath.
        if (openfireHome == null) {
            try (InputStream in = getClass().getResourceAsStream("/openfire_init.xml")) {
                if (in != null) {
                    SAXReader reader = new SAXReader();
                    Document doc = reader.read(in);
                    String path = doc.getRootElement().getText();
                    try {
                        if (path != null) {
                            openfireHome = verifyHome(path, jiveConfigName);
                        }
                    }
                    catch (FileNotFoundException fe) {
                        fe.printStackTrace();
                    }
                }
            }
            catch (Exception e) {
                System.err.println("Error loading openfire_init.xml to find home.");
                e.printStackTrace();
            }
        }

        if (openfireHome == null) {
            System.err.println("Could not locate home");
            throw new FileNotFoundException();
        }
        else {
            // Set the home directory for the config file
            JiveGlobals.setHomeDirectory(openfireHome.toString());
            // Set the name of the config file
            JiveGlobals.setConfigName(jiveConfigName);
        }
    }

    /**
     * This timer task is used to monitor the System input stream
     * for a "terminate" command from the launcher (or the console). 
     * This allows for a graceful shutdown when Openfire is started 
     * via the launcher, especially in Windows.
     */
    private class Terminator extends TimerTask {
    	private BufferedReader stdin = new BufferedReader(new InputStreamReader(System.in));
    	@Override
    	public void run() {
        	try { 
        		if (stdin.ready()) {
            		if (EXIT.equalsIgnoreCase(stdin.readLine())) {
            			System.exit(0); // invokes shutdown hook(s)
            		}
        		}
        	} catch (IOException ioe) {
        		logger.error("Error reading console input", ioe);
        	}
    	}
    }
    
    /**
     * <p>A thread to ensure the server shuts down no matter what.</p>
     * <p>Spawned when stop() is called in standalone mode, we wait a few
     * seconds then call system exit().</p>
     *
     * @author Iain Shigeoka
     */
    private class ShutdownHookThread extends Thread {

        /**
         * <p>Logs the server shutdown.</p>
         */
        @Override
		public void run() {
            shutdownServer();
            logger.info("Server halted");
            System.err.println("Server halted");
        }
    }

    /**
     * <p>A thread to ensure the server shuts down no matter what.</p>
     * <p>Spawned when stop() is called in standalone mode, we wait a few
     * seconds then call system exit().</p>
     *
     * @author Iain Shigeoka
     */
    private class ShutdownThread extends Thread {

        /**
         * <p>Shuts down the JVM after a 5 second delay.</p>
         */
        @Override
		public void run() {
            try {
                Thread.sleep(5000);
                // No matter what, we make sure it's dead
                System.exit(0);
            }
            catch (InterruptedException e) {
                // Ignore.
            }

        }
    }

    /**
     * Makes a best effort attempt to shutdown the server
     */
    private void shutdownServer() {
        shuttingDown = true;
        ClusterManager.shutdown();
        // Notify server listeners that the server is about to be stopped
        for (XMPPServerListener listener : listeners) {
        	try {
        		listener.serverStopping();
        	} catch (Exception ex) {
        		logger.error("Exception during listener shutdown", ex);
        	}
        }
        // If we don't have modules then the server has already been shutdown
        if (modules.isEmpty()) {
            return;
        }
    	logger.info("Shutting down " + modules.size() + " modules ...");
        // Get all modules and stop and destroy them
        for (Module module : modules.values()) {
        	try {
	            module.stop();
	            module.destroy();
        	} catch (Exception ex) {
        		logger.error("Exception during module shutdown", ex);
        	}
        }
        // Stop all plugins
    	logger.info("Shutting down plugins ...");
        if (pluginManager != null) {
        	try {
        		pluginManager.shutdown();
        	} catch (Exception ex) {
        		logger.error("Exception during plugin shutdown", ex);
        	}
        }
        modules.clear();
        // Stop the Db connection manager.
        try {	
        	DbConnectionManager.destroyConnectionProvider();
        } catch (Exception ex) {
    		logger.error("Exception during DB shutdown", ex);
        }

        // Shutdown the task engine.
        TaskEngine.getInstance().shutdown();

        // hack to allow safe stopping
        logger.info("Openfire stopped");
    }
    
    /**
     * Returns true if the server is being shutdown.
     *
     * @return true if the server is being shutdown.
     */
    public boolean isShuttingDown() {
        return shuttingDown;
    }

    /**
     * Returns the <code>ConnectionManager</code> registered with this server. The
     * <code>ConnectionManager</code> was registered with the server as a module while starting up
     * the server.
     *
     * @return the <code>ConnectionManager</code> registered with this server.
     */
    public ConnectionManager getConnectionManager() {
        return (ConnectionManager) modules.get(ConnectionManager.class.getName());
    }

    /**
     * Returns the <code>RoutingTable</code> registered with this server. The
     * <code>RoutingTable</code> was registered with the server as a module while starting up
     * the server.
     *
     * @return the <code>RoutingTable</code> registered with this server.
     */
    public RoutingTable getRoutingTable() {
        return (RoutingTable) modules.get(RoutingTable.class.getName());
    }

    /**
     * Returns the <code>PacketDeliverer</code> registered with this server. The
     * <code>PacketDeliverer</code> was registered with the server as a module while starting up
     * the server.
     *
     * @return the <code>PacketDeliverer</code> registered with this server.
     */
    public PacketDeliverer getPacketDeliverer() {
        return (PacketDeliverer) modules.get(PacketDeliverer.class.getName());
    }

    /**
     * Returns the <code>RosterManager</code> registered with this server. The
     * <code>RosterManager</code> was registered with the server as a module while starting up
     * the server.
     *
     * @return the <code>RosterManager</code> registered with this server.
     */
    public RosterManager getRosterManager() {
        return (RosterManager) modules.get(RosterManager.class.getName());
    }

    /**
     * Returns the <code>PresenceManager</code> registered with this server. The
     * <code>PresenceManager</code> was registered with the server as a module while starting up
     * the server.
     *
     * @return the <code>PresenceManager</code> registered with this server.
     */
    public PresenceManager getPresenceManager() {
        return (PresenceManager) modules.get(PresenceManager.class.getName());
    }

    /**
     * Returns the <code>OfflineMessageStore</code> registered with this server. The
     * <code>OfflineMessageStore</code> was registered with the server as a module while starting up
     * the server.
     *
     * @return the <code>OfflineMessageStore</code> registered with this server.
     */
    public OfflineMessageStore getOfflineMessageStore() {
        return (OfflineMessageStore) modules.get(OfflineMessageStore.class.getName());
    }

    /**
     * Returns the <code>OfflineMessageStrategy</code> registered with this server. The
     * <code>OfflineMessageStrategy</code> was registered with the server as a module while starting
     * up the server.
     *
     * @return the <code>OfflineMessageStrategy</code> registered with this server.
     */
    public OfflineMessageStrategy getOfflineMessageStrategy() {
        return (OfflineMessageStrategy) modules.get(OfflineMessageStrategy.class.getName());
    }

    /**
     * Returns the <code>PacketRouter</code> registered with this server. The
     * <code>PacketRouter</code> was registered with the server as a module while starting up
     * the server.
     *
     * @return the <code>PacketRouter</code> registered with this server.
     */
    public PacketRouter getPacketRouter() {
        return (PacketRouter) modules.get(PacketRouter.class.getName());
    }

    /**
     * Returns the <code>IQRegisterHandler</code> registered with this server. The
     * <code>IQRegisterHandler</code> was registered with the server as a module while starting up
     * the server.
     *
     * @return the <code>IQRegisterHandler</code> registered with this server.
     */
    public IQRegisterHandler getIQRegisterHandler() {
        return (IQRegisterHandler) modules.get(IQRegisterHandler.class.getName());
    }

    /**
     * Returns the <code>IQAuthHandler</code> registered with this server. The
     * <code>IQAuthHandler</code> was registered with the server as a module while starting up
     * the server.
     *
     * @return the <code>IQAuthHandler</code> registered with this server.
     */
    public IQAuthHandler getIQAuthHandler() {
        return (IQAuthHandler) modules.get(IQAuthHandler.class.getName());
    }
    
    /**
     * Returns the <code>IQPEPHandler</code> registered with this server. The
     * <code>IQPEPHandler</code> was registered with the server as a module while starting up
     * the server.
     *
     * @return the <code>IQPEPHandler</code> registered with this server.
     */
    public IQPEPHandler getIQPEPHandler() {
        return (IQPEPHandler) modules.get(IQPEPHandler.class.getName());
    }

    /**
     * Returns the <code>PluginManager</code> instance registered with this server.
     *
     * @return the PluginManager instance.
     */
    public PluginManager getPluginManager() {
        return pluginManager;
    }

    /**
     * Returns the <code>PubSubModule</code> registered with this server. The
     * <code>PubSubModule</code> was registered with the server as a module while starting up
     * the server.
     *
     * @return the <code>PubSubModule</code> registered with this server.
     */
    public PubSubModule getPubSubModule() {
        return (PubSubModule) modules.get(PubSubModule.class.getName());
    }

    /**
     * Returns a list with all the modules registered with the server that inherit from IQHandler.
     *
     * @return a list with all the modules registered with the server that inherit from IQHandler.
     */
    public List<IQHandler> getIQHandlers() {
        List<IQHandler> answer = new ArrayList<>();
        for (Module module : modules.values()) {
            if (module instanceof IQHandler) {
                answer.add((IQHandler) module);
            }
        }
        return answer;
    }

    /**
     * Returns the <code>SessionManager</code> registered with this server. The
     * <code>SessionManager</code> was registered with the server as a module while starting up
     * the server.
     *
     * @return the <code>SessionManager</code> registered with this server.
     */
    public SessionManager getSessionManager() {
        return (SessionManager) modules.get(SessionManager.class.getName());
    }

    /**
     * Returns the <code>TransportHandler</code> registered with this server. The
     * <code>TransportHandler</code> was registered with the server as a module while starting up
     * the server.
     *
     * @return the <code>TransportHandler</code> registered with this server.
     */
    public TransportHandler getTransportHandler() {
        return (TransportHandler) modules.get(TransportHandler.class.getName());
    }

    /**
     * Returns the <code>PresenceUpdateHandler</code> registered with this server. The
     * <code>PresenceUpdateHandler</code> was registered with the server as a module while starting
     * up the server.
     *
     * @return the <code>PresenceUpdateHandler</code> registered with this server.
     */
    public PresenceUpdateHandler getPresenceUpdateHandler() {
        return (PresenceUpdateHandler) modules.get(PresenceUpdateHandler.class.getName());
    }

    /**
     * Returns the <code>PresenceSubscribeHandler</code> registered with this server. The
     * <code>PresenceSubscribeHandler</code> was registered with the server as a module while
     * starting up the server.
     *
     * @return the <code>PresenceSubscribeHandler</code> registered with this server.
     */
    public PresenceSubscribeHandler getPresenceSubscribeHandler() {
        return (PresenceSubscribeHandler) modules.get(PresenceSubscribeHandler.class.getName());
    }

    /**
     * Returns the <code>IQRouter</code> registered with this server. The
     * <code>IQRouter</code> was registered with the server as a module while starting up
     * the server.
     *
     * @return the <code>IQRouter</code> registered with this server.
     */
    public IQRouter getIQRouter() {
        return (IQRouter) modules.get(IQRouter.class.getName());
    }

    /**
     * Returns the <code>MessageRouter</code> registered with this server. The
     * <code>MessageRouter</code> was registered with the server as a module while starting up
     * the server.
     *
     * @return the <code>MessageRouter</code> registered with this server.
     */
    public MessageRouter getMessageRouter() {
        return (MessageRouter) modules.get(MessageRouter.class.getName());
    }

    /**
     * Returns the <code>PresenceRouter</code> registered with this server. The
     * <code>PresenceRouter</code> was registered with the server as a module while starting up
     * the server.
     *
     * @return the <code>PresenceRouter</code> registered with this server.
     */
    public PresenceRouter getPresenceRouter() {
        return (PresenceRouter) modules.get(PresenceRouter.class.getName());
    }

    /**
     * Returns the <code>MulticastRouter</code> registered with this server. The
     * <code>MulticastRouter</code> was registered with the server as a module while starting up
     * the server.
     *
     * @return the <code>MulticastRouter</code> registered with this server.
     */
    public MulticastRouter getMulticastRouter() {
        return (MulticastRouter) modules.get(MulticastRouter.class.getName());
    }

    /**
     * Returns the <code>UserManager</code> registered with this server. The
     * <code>UserManager</code> was registered with the server as a module while starting up
     * the server.
     *
     * @return the <code>UserManager</code> registered with this server.
     */
    public UserManager getUserManager() {
        return UserManager.getInstance();
    }

    /**
     * Returns the <code>LockOutManager</code> registered with this server.  The
     * <code>LockOutManager</code> was registered with the server as a module while starting up
     * the server.
     *
     * @return the <code>LockOutManager</code> registered with this server.
     */
    public LockOutManager getLockOutManager() {
        return LockOutManager.getInstance();
    }

    /**
     * Returns the <code>UpdateManager</code> registered with this server. The
     * <code>UpdateManager</code> was registered with the server as a module while starting up
     * the server.
     *
     * @return the <code>UpdateManager</code> registered with this server.
     */
    public UpdateManager getUpdateManager() {
        return (UpdateManager) modules.get(UpdateManager.class.getName());
    }

    /**
     * Returns the <code>AuditManager</code> registered with this server. The
     * <code>AuditManager</code> was registered with the server as a module while starting up
     * the server.
     *
     * @return the <code>AuditManager</code> registered with this server.
     */
    public AuditManager getAuditManager() {
        return (AuditManager) modules.get(AuditManager.class.getName());
    }

    /**
     * Returns a list with all the modules that provide "discoverable" features.
     *
     * @return a list with all the modules that provide "discoverable" features.
     */
    public List<ServerFeaturesProvider> getServerFeaturesProviders() {
        List<ServerFeaturesProvider> answer = new ArrayList<>();
        for (Module module : modules.values()) {
            if (module instanceof ServerFeaturesProvider) {
                answer.add((ServerFeaturesProvider) module);
            }
        }
        return answer;
    }
 
    /**
     * Returns a list with all the modules that provide "discoverable" identities.
     *
     * @return a list with all the modules that provide "discoverable" identities.
     */
    public List<ServerIdentitiesProvider> getServerIdentitiesProviders() {
        List<ServerIdentitiesProvider> answer = new ArrayList<>();
        for (Module module : modules.values()) {
            if (module instanceof ServerIdentitiesProvider) {
                answer.add((ServerIdentitiesProvider) module);
            }
        }
        return answer;
    }

    /**
     * Returns a list with all the modules that provide "discoverable" items associated with
     * the server.
     *
     * @return a list with all the modules that provide "discoverable" items associated with
     *         the server.
     */
    public List<ServerItemsProvider> getServerItemsProviders() {
        List<ServerItemsProvider> answer = new ArrayList<>();
        for (Module module : modules.values()) {
            if (module instanceof ServerItemsProvider) {
                answer.add((ServerItemsProvider) module);
            }
        }
        return answer;
    }
    
    /**
     * Returns a list with all the modules that provide "discoverable" user identities.
     *
     * @return a list with all the modules that provide "discoverable" user identities.
     */
    public List<UserIdentitiesProvider> getUserIdentitiesProviders() {
        List<UserIdentitiesProvider> answer = new ArrayList<>();
        for (Module module : modules.values()) {
            if (module instanceof UserIdentitiesProvider) {
                answer.add((UserIdentitiesProvider) module);
            }
        }
        return answer;
    }

    /**
     * Returns a list with all the modules that provide "discoverable" items associated with
     * users.
     *
     * @return a list with all the modules that provide "discoverable" items associated with
     *         users.
     */
    public List<UserItemsProvider> getUserItemsProviders() {
        List<UserItemsProvider> answer = new ArrayList<>();
        for (Module module : modules.values()) {
            if (module instanceof UserItemsProvider) {
                answer.add((UserItemsProvider) module);
            }
        }
        return answer;
    }

    /**
     * Returns the <code>IQDiscoInfoHandler</code> registered with this server. The
     * <code>IQDiscoInfoHandler</code> was registered with the server as a module while starting up
     * the server.
     *
     * @return the <code>IQDiscoInfoHandler</code> registered with this server.
     */
    public IQDiscoInfoHandler getIQDiscoInfoHandler() {
        return (IQDiscoInfoHandler) modules.get(IQDiscoInfoHandler.class.getName());
    }

    /**
     * Returns the <code>IQDiscoItemsHandler</code> registered with this server. The
     * <code>IQDiscoItemsHandler</code> was registered with the server as a module while starting up
     * the server.
     *
     * @return the <code>IQDiscoItemsHandler</code> registered with this server.
     */
    public IQDiscoItemsHandler getIQDiscoItemsHandler() {
        return (IQDiscoItemsHandler) modules.get(IQDiscoItemsHandler.class.getName());
    }

    /**
     * Returns the <code>PrivateStorage</code> registered with this server. The
     * <code>PrivateStorage</code> was registered with the server as a module while starting up
     * the server.
     *
     * @return the <code>PrivateStorage</code> registered with this server.
     */
    public PrivateStorage getPrivateStorage() {
        return (PrivateStorage) modules.get(PrivateStorage.class.getName());
    }

    /**
     * Returns the <code>MultiUserChatManager</code> registered with this server. The
     * <code>MultiUserChatManager</code> was registered with the server as a module while starting up
     * the server.
     *
     * @return the <code>MultiUserChatManager</code> registered with this server.
     */
    public MultiUserChatManager getMultiUserChatManager() {
        return (MultiUserChatManager) modules.get(MultiUserChatManager.class.getName());
    }

    /**
     * Returns the <code>AdHocCommandHandler</code> registered with this server. The
     * <code>AdHocCommandHandler</code> was registered with the server as a module while starting up
     * the server.
     *
     * @return the <code>AdHocCommandHandler</code> registered with this server.
     */
    public AdHocCommandHandler getAdHocCommandHandler() {
        return (AdHocCommandHandler) modules.get(AdHocCommandHandler.class.getName());
    }

    /**
     * Returns the <code>FileTransferProxy</code> registered with this server. The
     * <code>FileTransferProxy</code> was registered with the server as a module while starting up
     * the server.
     *
     * @return the <code>FileTransferProxy</code> registered with this server.
     */
    public FileTransferProxy getFileTransferProxy() {
        return (FileTransferProxy) modules.get(FileTransferProxy.class.getName());
    }

    /**
     * Returns the <code>FileTransferManager</code> registered with this server. The
     * <code>FileTransferManager</code> was registered with the server as a module while starting up
     * the server.
     *
     * @return the <code>FileTransferProxy</code> registered with this server.
     */
    public FileTransferManager getFileTransferManager() {
        return (FileTransferManager) modules.get(DefaultFileTransferManager.class.getName());
    }

    /**
     * Returns the <code>MediaProxyService</code> registered with this server. The
     * <code>MediaProxyService</code> was registered with the server as a module while starting up
     * the server.
     *
     * @return the <code>MediaProxyService</code> registered with this server.
     */
    public MediaProxyService getMediaProxyService() {
        return (MediaProxyService) modules.get(MediaProxyService.class.getName());
    }

    /**
     * Returns the <code>FlashCrossDomainHandler</code> registered with this server. The
     * <code>FlashCrossDomainHandler</code> was registered with the server as a module while starting up
     * the server.
     *
     * @return the <code>FlashCrossDomainHandler</code> registered with this server.
     */
    public FlashCrossDomainHandler getFlashCrossDomainHandler() {
        return (FlashCrossDomainHandler) modules.get(FlashCrossDomainHandler.class.getName());
    }

    /**
     * Returns the <code>VCardManager</code> registered with this server. The
     * <code>VCardManager</code> was registered with the server as a module while starting up
     * the server.
     * @return the <code>VCardManager</code> registered with this server.
     */
    public VCardManager getVCardManager() {
        return VCardManager.getInstance();
    }

    /**
     * Returns the <code>InternalComponentManager</code> registered with this server. The
     * <code>InternalComponentManager</code> was registered with the server as a module while starting up
     * the server.
     *
     * @return the <code>InternalComponentManager</code> registered with this server.
     */
    private InternalComponentManager getComponentManager() {
        return (InternalComponentManager) modules.get(InternalComponentManager.class.getName());
    }

    /**
     * Returns the locator to use to find sessions hosted in other cluster nodes. When not running
     * in a cluster a <tt>null</tt> value is returned.
     *
     * @return the locator to use to find sessions hosted in other cluster nodes.
     */
    public RemoteSessionLocator getRemoteSessionLocator() {
        return remoteSessionLocator;
    }

    /**
     * Sets the locator to use to find sessions hosted in other cluster nodes. When not running
     * in a cluster set a <tt>null</tt> value.
     *
     * @param remoteSessionLocator the locator to use to find sessions hosted in other cluster nodes.
     */
    public void setRemoteSessionLocator(RemoteSessionLocator remoteSessionLocator) {
        this.remoteSessionLocator = remoteSessionLocator;
    }

    /**
     * Returns whether or not the server has been started.
     * 
     * @return whether or not the server has been started.
     */
    public boolean isStarted() {
        return started;
    }
}
>>>>>>> 1ca70b61
<|MERGE_RESOLUTION|>--- conflicted
+++ resolved
@@ -1,4 +1,3 @@
-<<<<<<< HEAD
 /**
  *
  * Copyright (C) 2004-2008 Jive Software. All rights reserved.
@@ -317,7 +316,7 @@
             host = "127.0.0.1";        	
         }
 
-        version = new Version(3, 11, 0, Version.ReleaseStatus.Alpha, -1);
+        version = new Version(4, 0, 0, Version.ReleaseStatus.Alpha, -1);
         if ("true".equals(JiveGlobals.getXMLProperty("setup"))) {
             setupMode = false;
         }
@@ -484,7 +483,8 @@
 
     @SuppressWarnings("unchecked")
 	private void loadModules() {
-		File modulesXml = new File(JiveGlobals.getHomeDirectory(), "conf/modules.xml");
+
+        File modulesXml = new File(JiveGlobals.getHomeDirectory(), "conf/modules.xml");
         logger.info("Loading modules from " + modulesXml.getAbsolutePath());
         SAXReader xmlReader = new SAXReader();
         xmlReader.setEncoding("UTF-8");
@@ -1456,1446 +1456,4 @@
     public boolean isStarted() {
         return started;
     }
-}
-=======
-/**
- *
- * Copyright (C) 2004-2008 Jive Software. All rights reserved.
- *
- * Licensed under the Apache License, Version 2.0 (the "License");
- * you may not use this file except in compliance with the License.
- * You may obtain a copy of the License at
- *
- *     http://www.apache.org/licenses/LICENSE-2.0
- *
- * Unless required by applicable law or agreed to in writing, software
- * distributed under the License is distributed on an "AS IS" BASIS,
- * WITHOUT WARRANTIES OR CONDITIONS OF ANY KIND, either express or implied.
- * See the License for the specific language governing permissions and
- * limitations under the License.
- */
-
-package org.jivesoftware.openfire;
-
-import org.dom4j.Document;
-import org.dom4j.Element;
-import org.dom4j.Node;
-import org.dom4j.io.SAXReader;
-import org.jivesoftware.database.DbConnectionManager;
-import org.jivesoftware.openfire.admin.AdminManager;
-import org.jivesoftware.openfire.audit.AuditManager;
-import org.jivesoftware.openfire.audit.spi.AuditManagerImpl;
-import org.jivesoftware.openfire.auth.ScramUtils;
-import org.jivesoftware.openfire.cluster.ClusterManager;
-import org.jivesoftware.openfire.cluster.NodeID;
-import org.jivesoftware.openfire.commands.AdHocCommandHandler;
-import org.jivesoftware.openfire.component.InternalComponentManager;
-import org.jivesoftware.openfire.container.AdminConsolePlugin;
-import org.jivesoftware.openfire.container.Module;
-import org.jivesoftware.openfire.container.PluginManager;
-import org.jivesoftware.openfire.disco.*;
-import org.jivesoftware.openfire.filetransfer.DefaultFileTransferManager;
-import org.jivesoftware.openfire.filetransfer.FileTransferManager;
-import org.jivesoftware.openfire.filetransfer.proxy.FileTransferProxy;
-import org.jivesoftware.openfire.handler.*;
-import org.jivesoftware.openfire.keystore.IdentityStoreConfig;
-import org.jivesoftware.openfire.keystore.Purpose;
-import org.jivesoftware.openfire.lockout.LockOutManager;
-import org.jivesoftware.openfire.mediaproxy.MediaProxyService;
-import org.jivesoftware.openfire.muc.MultiUserChatManager;
-import org.jivesoftware.openfire.net.SSLConfig;
-import org.jivesoftware.openfire.net.ServerTrafficCounter;
-import org.jivesoftware.openfire.pep.IQPEPHandler;
-import org.jivesoftware.openfire.pubsub.PubSubModule;
-import org.jivesoftware.openfire.roster.RosterManager;
-import org.jivesoftware.openfire.session.RemoteSessionLocator;
-import org.jivesoftware.openfire.spi.XMPPServerInfoImpl;
-import org.jivesoftware.openfire.transport.TransportHandler;
-import org.jivesoftware.openfire.update.UpdateManager;
-import org.jivesoftware.openfire.user.UserManager;
-import org.jivesoftware.openfire.vcard.VCardManager;
-import org.jivesoftware.util.*;
-import org.jivesoftware.util.cache.CacheFactory;
-import org.slf4j.Logger;
-import org.slf4j.LoggerFactory;
-import org.xmpp.packet.JID;
-
-import java.io.*;
-import java.lang.reflect.Method;
-import java.net.InetAddress;
-import java.net.UnknownHostException;
-import java.sql.Connection;
-import java.sql.PreparedStatement;
-import java.sql.ResultSet;
-import java.util.*;
-import java.util.concurrent.CopyOnWriteArrayList;
-
-/**
- * The main XMPP server that will load, initialize and start all the server's
- * modules. The server is unique in the JVM and could be obtained by using the
- * {@link #getInstance()} method.
- * <p>
- * The loaded modules will be initialized and may access through the server other
- * modules. This means that the only way for a module to locate another module is
- * through the server. The server maintains a list of loaded modules.
- * </p>
- * <p>
- * After starting up all the modules the server will load any available plugin.
- * For more information see: {@link org.jivesoftware.openfire.container.PluginManager}.
- * </p>
- * <p>A configuration file keeps the server configuration. This information is required for the
- * server to work correctly. The server assumes that the configuration file is named
- * <b>openfire.xml</b> and is located in the <b>conf</b> folder. The folder that keeps
- * the configuration file must be located under the home folder. The server will try different
- * methods to locate the home folder.</p>
- * <ol>
- * <li><b>system property</b> - The server will use the value defined in the <i>openfireHome</i>
- * system property.</li>
- * <li><b>working folder</b> -  The server will check if there is a <i>conf</i> folder in the
- * working directory. This is the case when running in standalone mode.</li>
- * <li><b>openfire_init.xml file</b> - Attempt to load the value from openfire_init.xml which
- * must be in the classpath</li>
- * </ol>
- *
- * @author Gaston Dombiak
- */
-public class XMPPServer {
-
-	private static final Logger logger = LoggerFactory.getLogger(XMPPServer.class);
-
-    private static XMPPServer instance;
-
-    private String name;
-    private String host;
-    private Version version;
-    private Date startDate;
-    private boolean initialized = false;
-    private boolean started = false;
-    private NodeID nodeID;
-    private static final NodeID DEFAULT_NODE_ID = NodeID.getInstance(new byte[0]);
-
-    public static final String EXIT = "exit";
-
-    /**
-     * All modules loaded by this server
-     */
-    private Map<String, Module> modules = new LinkedHashMap<>();
-
-    /**
-     * Listeners that will be notified when the server has started or is about to be stopped.
-     */
-    private List<XMPPServerListener> listeners = new CopyOnWriteArrayList<>();
-
-    /**
-     * Location of the home directory. All configuration files should be
-     * located here.
-     */
-    private File openfireHome;
-    private ClassLoader loader;
-
-    private PluginManager pluginManager;
-    private InternalComponentManager componentManager;
-    private RemoteSessionLocator remoteSessionLocator;
-
-    /**
-     * True if in setup mode
-     */
-    private boolean setupMode = true;
-
-    private static final String STARTER_CLASSNAME =
-            "org.jivesoftware.openfire.starter.ServerStarter";
-    private static final String WRAPPER_CLASSNAME =
-            "org.tanukisoftware.wrapper.WrapperManager";
-    private boolean shuttingDown;
-    private XMPPServerInfoImpl xmppServerInfo;
-
-    /**
-     * Returns a singleton instance of XMPPServer.
-     *
-     * @return an instance.
-     */
-    public static XMPPServer getInstance() {
-        return instance;
-    }
-
-    /**
-     * Creates a server and starts it.
-     */
-    public XMPPServer() {
-        // We may only have one instance of the server running on the JVM
-        if (instance != null) {
-            throw new IllegalStateException("A server is already running");
-        }
-        instance = this;
-        start();
-    }
-
-    /**
-     * Returns a snapshot of the server's status.
-     *
-     * @return the server information current at the time of the method call.
-     */
-    public XMPPServerInfo getServerInfo() {
-        if (!initialized) {
-            throw new IllegalStateException("Not initialized yet");
-        }
-        return xmppServerInfo;
-    }
-
-    /**
-     * Returns true if the given address is local to the server (managed by this
-     * server domain). Return false even if the jid's domain matches a local component's
-     * service JID.
-     *
-     * @param jid the JID to check.
-     * @return true if the address is a local address to this server.
-     */
-    public boolean isLocal(JID jid) {
-        boolean local = false;
-        if (jid != null && name != null && name.equals(jid.getDomain())) {
-            local = true;
-        }
-        return local;
-    }
-
-    /**
-     * Returns true if the given address does not match the local server hostname and does not
-     * match a component service JID.
-     *
-     * @param jid the JID to check.
-     * @return true if the given address does not match the local server hostname and does not
-     *         match a component service JID.
-     */
-    public boolean isRemote(JID jid) {
-        if (jid != null) {
-            if (!name.equals(jid.getDomain()) && !componentManager.hasComponent(jid)) {
-                return true;
-            }
-        }
-        return false;
-    }
-
-    /**
-     * Returns an ID that uniquely identifies this server in a cluster. When not running in cluster mode
-     * the returned value is always the same. However, when in cluster mode the value should be set
-     * when joining the cluster and must be unique even upon restarts of this node.
-     *
-     * @return an ID that uniquely identifies this server in a cluster.
-     */
-    public NodeID getNodeID() {
-        return nodeID == null ? DEFAULT_NODE_ID : nodeID;
-    }
-
-    /**
-     * Sets an ID that uniquely identifies this server in a cluster. When not running in cluster mode
-     * the returned value is always the same. However, when in cluster mode the value should be set
-     * when joining the cluster and must be unique even upon restarts of this node.
-     *
-     * @param nodeID an ID that uniquely identifies this server in a cluster or null if not in a cluster.
-     */
-    public void setNodeID(NodeID nodeID) {
-        this.nodeID = nodeID;
-    }
-
-    /**
-     * Returns true if the given address matches a component service JID.
-     *
-     * @param jid the JID to check.
-     * @return true if the given address matches a component service JID.
-     */
-    public boolean matchesComponent(JID jid) {
-        return jid != null && !name.equals(jid.getDomain()) && componentManager.hasComponent(jid);
-    }
-
-    /**
-     * Creates an XMPPAddress local to this server.
-     *
-     * @param username the user name portion of the id or null to indicate none is needed.
-     * @param resource the resource portion of the id or null to indicate none is needed.
-     * @return an XMPPAddress for the server.
-     */
-    public JID createJID(String username, String resource) {
-        return new JID(username, name, resource);
-    }
-
-    /**
-     * Creates an XMPPAddress local to this server. The construction of the new JID
-     * can be optimized by skipping stringprep operations.
-     *
-     * @param username the user name portion of the id or null to indicate none is needed.
-     * @param resource the resource portion of the id or null to indicate none is needed.
-     * @param skipStringprep true if stringprep should not be applied.
-     * @return an XMPPAddress for the server.
-     */
-    public JID createJID(String username, String resource, boolean skipStringprep) {
-        return new JID(username, name, resource, skipStringprep);
-    }
-
-    /**
-     * Returns a collection with the JIDs of the server's admins. The collection may include
-     * JIDs of local users and users of remote servers.
-     *
-     * @return a collection with the JIDs of the server's admins.
-     */
-    public Collection<JID> getAdmins() {
-        return AdminManager.getInstance().getAdminAccounts();
-    }
-
-    /**
-     * Adds a new server listener that will be notified when the server has been started
-     * or is about to be stopped.
-     *
-     * @param listener the new server listener to add.
-     */
-    public void addServerListener(XMPPServerListener listener) {
-        listeners.add(listener);
-    }
-
-    /**
-     * Removes a server listener that was being notified when the server was being started
-     * or was about to be stopped.
-     *
-     * @param listener the server listener to remove.
-     */
-    public void removeServerListener(XMPPServerListener listener) {
-        listeners.remove(listener);
-    }
-
-    private void initialize() throws FileNotFoundException {
-        locateOpenfire();
-
-        startDate = new Date();
-
-        try {
-            host = InetAddress.getLocalHost().getHostName();
-        }
-        catch (UnknownHostException ex) {
-            logger.warn("Unable to determine local hostname.", ex);
-        }
-        if (host == null) {
-            host = "127.0.0.1";        	
-        }
-
-        version = new Version(4, 0, 0, Version.ReleaseStatus.Alpha, -1);
-        if ("true".equals(JiveGlobals.getXMLProperty("setup"))) {
-            setupMode = false;
-        }
-
-        if (isStandAlone()) {
-        	logger.info("Registering shutdown hook (standalone mode)");
-            Runtime.getRuntime().addShutdownHook(new ShutdownHookThread());
-            TaskEngine.getInstance().schedule(new Terminator(), 1000, 1000);
-        }
-
-        loader = Thread.currentThread().getContextClassLoader();
-
-        try {
-            CacheFactory.initialize();
-        } catch (InitializationException e) {
-            e.printStackTrace();
-            logger.error(e.getMessage(), e);
-        }
-
-        JiveGlobals.migrateProperty("xmpp.domain");
-        name = JiveGlobals.getProperty("xmpp.domain", host).toLowerCase();
-
-        JiveGlobals.migrateProperty(Log.LOG_DEBUG_ENABLED);
-        Log.setDebugEnabled(JiveGlobals.getBooleanProperty(Log.LOG_DEBUG_ENABLED, false));
-        
-        // Update server info
-        xmppServerInfo = new XMPPServerInfoImpl(name, host, version, startDate);
-
-        initialized = true;
-    }
-
-    /**
-     * Finish the setup process. Because this method is meant to be called from inside
-     * the Admin console plugin, it spawns its own thread to do the work so that the
-     * class loader is correct.
-     */
-    public void finishSetup() {
-        if (!setupMode) {
-            return;
-        }
-        // Make sure that setup finished correctly.
-        if ("true".equals(JiveGlobals.getXMLProperty("setup"))) {
-            // Set the new server domain assigned during the setup process
-            name = JiveGlobals.getProperty("xmpp.domain").toLowerCase();
-            xmppServerInfo.setXMPPDomain(name);
-
-            // Iterate through all the provided XML properties and set the ones that haven't
-            // already been touched by setup prior to this method being called.
-            for (String propName : JiveGlobals.getXMLPropertyNames()) {
-                if (JiveGlobals.getProperty(propName) == null) {
-                    JiveGlobals.setProperty(propName, JiveGlobals.getXMLProperty(propName));
-                }
-            }
-            // Set default SASL SCRAM-SHA-1 iteration count
-            JiveGlobals.setProperty("sasl.scram-sha-1.iteration-count", Integer.toString(ScramUtils.DEFAULT_ITERATION_COUNT));
-
-            // Update certificates (if required)
-            try {
-                // Check if keystore already has certificates for current domain
-                final IdentityStoreConfig storeConfig = (IdentityStoreConfig) SSLConfig.getInstance().getStoreConfig( Purpose.SOCKETBASED_IDENTITYSTORE );
-                storeConfig.ensureDomainCertificates( "DSA", "RSA" );
-            } catch (Exception e) {
-                logger.error("Error generating self-signed certificates", e);
-            }
-
-            // Initialize list of admins now (before we restart Jetty)
-            AdminManager.getInstance().getAdminAccounts();
-
-            Thread finishSetup = new Thread() {
-                @Override
-				public void run() {
-                    try {
-                        if (isStandAlone()) {
-                            // Always restart the HTTP server manager. This covers the case
-                            // of changing the ports, as well as generating self-signed certificates.
-                        
-                            // Wait a short period before shutting down the admin console.
-                            // Otherwise, the page that requested the setup finish won't
-                            // render properly!
-                            Thread.sleep(1000);
-                            ((AdminConsolePlugin) pluginManager.getPlugin("admin")).restart();
-//                            ((AdminConsolePlugin) pluginManager.getPlugin("admin")).shutdown();
-//                            ((AdminConsolePlugin) pluginManager.getPlugin("admin")).startup();
-                        }
-
-                        verifyDataSource();
-                        // First load all the modules so that modules may access other modules while
-                        // being initialized
-                        loadModules();
-                        // Initize all the modules
-                        initModules();
-                        // Start all the modules
-                        startModules();
-                    }
-                    catch (Exception e) {
-                        e.printStackTrace();
-                        logger.error(e.getMessage(), e);
-                        shutdownServer();
-                    }
-                }
-            };
-            // Use the correct class loader.
-            finishSetup.setContextClassLoader(loader);
-            finishSetup.start();
-            // We can now safely indicate that setup has finished
-            setupMode = false;
-        }
-    }
-
-    public void start() {
-        try {
-            initialize();
-
-            // Create PluginManager now (but don't start it) so that modules may use it
-            File pluginDir = new File(openfireHome, "plugins");
-            pluginManager = new PluginManager(pluginDir);
-
-            // If the server has already been setup then we can start all the server's modules
-            if (!setupMode) {
-                verifyDataSource();
-                // First load all the modules so that modules may access other modules while
-                // being initialized
-                loadModules();
-                // Initize all the modules
-                initModules();
-                // Start all the modules
-                startModules();
-            }
-            // Initialize statistics
-            ServerTrafficCounter.initStatistics();
-
-            // Load plugins (when in setup mode only the admin console will be loaded)
-            pluginManager.start();
-
-            // Log that the server has been started
-            String startupBanner = LocaleUtils.getLocalizedString("short.title") + " " + version.getVersionString() +
-                    " [" + JiveGlobals.formatDateTime(new Date()) + "]";
-            logger.info(startupBanner);
-            System.out.println(startupBanner);
-
-            started = true;
-            
-            // Notify server listeners that the server has been started
-            for (XMPPServerListener listener : listeners) {
-                listener.serverStarted();
-            }
-        }
-        catch (Exception e) {
-            e.printStackTrace();
-            logger.error(e.getMessage(), e);
-            System.out.println(LocaleUtils.getLocalizedString("startup.error"));
-            shutdownServer();
-        }
-    }
-
-    @SuppressWarnings("unchecked")
-	private void loadModules() {
-
-        File modulesXml = new File(JiveGlobals.getHomeDirectory(), "conf/modules.xml");
-        logger.info("Loading modules from " + modulesXml.getAbsolutePath());
-        SAXReader xmlReader = new SAXReader();
-        xmlReader.setEncoding("UTF-8");
-    	try (FileReader in = new FileReader(modulesXml)) {
-            Document document = xmlReader.read(in);
-            Element root = document.getRootElement();
-            Iterator<Node> itr = root.nodeIterator();
-            while (itr.hasNext()) {
-            	Node n = itr.next();
-            	if (n.getNodeType() == Element.ELEMENT_NODE && "module".equals(n.getName())) {
-                	Element module = (Element)n;
-                	logger.debug("Loading module " + module.attributeValue("implementation") + " to interface " + module.attributeValue("interface"));
-                	loadModule(module.attributeValue("interface"), module.attributeValue("implementation"));
-            	}
-            }
-    	} catch (Exception e) {
-    		e.printStackTrace();
-    		logger.error(LocaleUtils.getLocalizedString("admin.error"), e);
-    	}
-        
-        // Keep a reference to the internal component manager
-        componentManager = getComponentManager();
-    }
-
-    /**
-     * Loads a module.
-     *
-     * @param moduleName the name of the class that implements the Module interface.
-     */
-    @SuppressWarnings("unchecked")
-	private void loadModule(String moduleName, String moduleImpl) {
-        try {
-            Class<Module> modClass = (Class<Module>) loader.loadClass(moduleImpl);
-            Module mod = modClass.newInstance();
-            this.modules.put(moduleName, mod);
-        }
-        catch (Exception e) {
-            e.printStackTrace();
-            logger.error(LocaleUtils.getLocalizedString("admin.error"), e);
-        }
-    }
-
-    private void initModules() {
-        for (Module module : modules.values()) {
-            boolean isInitialized = false;
-            try {
-                module.initialize(this);
-                isInitialized = true;
-            }
-            catch (Exception e) {
-                e.printStackTrace();
-                // Remove the failed initialized module
-                this.modules.remove(module.getClass());
-                if (isInitialized) {
-                    module.stop();
-                    module.destroy();
-                }
-                logger.error(LocaleUtils.getLocalizedString("admin.error"), e);
-            }
-        }
-    }
-
-    /**
-     * <p>Following the loading and initialization of all the modules
-     * this method is called to iterate through the known modules and
-     * start them.</p>
-     */
-    private void startModules() {
-        for (Module module : modules.values()) {
-            boolean started = false;
-            try {
-                module.start();
-            }
-            catch (Exception e) {
-                if (started && module != null) {
-                    module.stop();
-                    module.destroy();
-                }
-                logger.error(LocaleUtils.getLocalizedString("admin.error"), e);
-            }
-        }
-    }
-
-    /**
-     * Restarts the server and all it's modules only if the server is restartable. Otherwise do
-     * nothing.
-     */
-    public void restart() {
-        if (isStandAlone() && isRestartable()) {
-            try {
-                Class<?> wrapperClass = Class.forName(WRAPPER_CLASSNAME);
-                Method restartMethod = wrapperClass.getMethod("restart", (Class []) null);
-                restartMethod.invoke(null, (Object []) null);
-            }
-            catch (Exception e) {
-                logger.error("Could not restart container", e);
-            }
-        }
-    }
-
-    /**
-     * Restarts the HTTP server only when running in stand alone mode. The restart
-     * process will be done in another thread that will wait 1 second before doing
-     * the actual restart. The delay will give time to the page that requested the
-     * restart to fully render its content.
-     */
-    public void restartHTTPServer() {
-        Thread restartThread = new Thread() {
-            @Override
-			public void run() {
-                if (isStandAlone()) {
-                    // Restart the HTTP server manager. This covers the case
-                    // of changing the ports, as well as generating self-signed certificates.
-
-                    // Wait a short period before shutting down the admin console.
-                    // Otherwise, this page won't render properly!
-                    try {
-                        Thread.sleep(1000);
-                        ((AdminConsolePlugin) pluginManager.getPlugin("admin")).shutdown();
-                        ((AdminConsolePlugin) pluginManager.getPlugin("admin")).startup();
-                    } catch (Exception e) {
-                        e.printStackTrace();
-                    }
-                }
-            }
-        };
-        restartThread.setContextClassLoader(loader);
-        restartThread.start();
-    }
-
-    /**
-     * Stops the server only if running in standalone mode. Do nothing if the server is running
-     * inside of another server.
-     */
-    public void stop() {
-    	logger.info("Initiating shutdown ...");
-        // Only do a system exit if we're running standalone
-        if (isStandAlone()) {
-            // if we're in a wrapper, we have to tell the wrapper to shut us down
-            if (isRestartable()) {
-                try {
-                    Class<?> wrapperClass = Class.forName(WRAPPER_CLASSNAME);
-                    Method stopMethod = wrapperClass.getMethod("stop", Integer.TYPE);
-                    stopMethod.invoke(null, 0);
-                }
-                catch (Exception e) {
-                    logger.error("Could not stop container", e);
-                }
-            }
-            else {
-                shutdownServer();
-                Thread shutdownThread = new ShutdownThread();
-                shutdownThread.setDaemon(true);
-                shutdownThread.start();
-            }
-        }
-        else {
-            // Close listening socket no matter what the condition is in order to be able
-            // to be restartable inside a container.
-            shutdownServer();
-        }
-    }
-
-    public boolean isSetupMode() {
-        return setupMode;
-    }
-
-    public boolean isRestartable() {
-        boolean restartable;
-        try {
-            restartable = Class.forName(WRAPPER_CLASSNAME) != null;
-        }
-        catch (ClassNotFoundException e) {
-            restartable = false;
-        }
-        return restartable;
-    }
-
-    /**
-     * Returns if the server is running in standalone mode. We consider that it's running in
-     * standalone if the "org.jivesoftware.openfire.starter.ServerStarter" class is present in the
-     * system.
-     *
-     * @return true if the server is running in standalone mode.
-     */
-    public boolean isStandAlone() {
-        boolean standalone;
-        try {
-            standalone = Class.forName(STARTER_CLASSNAME) != null;
-        }
-        catch (ClassNotFoundException e) {
-            standalone = false;
-        }
-        return standalone;
-    }
-
-    /**
-     * Verify that the database is accessible.
-     */
-    private void verifyDataSource() {
-        Connection con = null;
-        PreparedStatement pstmt = null;
-        ResultSet rs = null;
-        try {
-            con = DbConnectionManager.getConnection();
-            pstmt = con.prepareStatement("SELECT count(*) FROM ofID");
-            rs = pstmt.executeQuery();
-            rs.next();
-        }
-        catch (Exception e) {
-            System.err.println("Database setup or configuration error: " +
-                    "Please verify your database settings and check the " +
-                    "logs/error.log file for detailed error messages.");
-            logger.error("Database could not be accessed", e);
-            throw new IllegalArgumentException(e);
-        }
-        finally {
-            DbConnectionManager.closeConnection(rs, pstmt, con);
-        }
-    }
-
-    /**
-     * Verifies that the given home guess is a real Openfire home directory.
-     * We do the verification by checking for the Openfire config file in
-     * the config dir of jiveHome.
-     *
-     * @param homeGuess a guess at the path to the home directory.
-     * @param jiveConfigName the name of the config file to check.
-     * @return a file pointing to the home directory or null if the
-     *         home directory guess was wrong.
-     * @throws java.io.FileNotFoundException if there was a problem with the home
-     *                                       directory provided
-     */
-    private File verifyHome(String homeGuess, String jiveConfigName) throws FileNotFoundException {
-        File openfireHome = new File(homeGuess);
-        File configFile = new File(openfireHome, jiveConfigName);
-        if (!configFile.exists()) {
-            throw new FileNotFoundException();
-        }
-        else {
-            try {
-                return new File(openfireHome.getCanonicalPath());
-            }
-            catch (Exception ex) {
-                throw new FileNotFoundException();
-            }
-        }
-    }
-
-    /**
-     * <p>Retrieve the jive home for the container.</p>
-     *
-     * @throws FileNotFoundException If jiveHome could not be located
-     */
-    private void locateOpenfire() throws FileNotFoundException {
-        String jiveConfigName = "conf" + File.separator + "openfire.xml";
-        // First, try to load it openfireHome as a system property.
-        if (openfireHome == null) {
-            String homeProperty = System.getProperty("openfireHome");
-            try {
-                if (homeProperty != null) {
-                    openfireHome = verifyHome(homeProperty, jiveConfigName);
-                }
-            }
-            catch (FileNotFoundException fe) {
-                // Ignore.
-            }
-        }
-
-        // If we still don't have home, let's assume this is standalone
-        // and just look for home in a standard sub-dir location and verify
-        // by looking for the config file
-        if (openfireHome == null) {
-            try {
-                openfireHome = verifyHome("..", jiveConfigName).getCanonicalFile();
-            } catch (IOException ie) {
-                // Ignore.
-            }
-        }
-
-        // If home is still null, no outside process has set it and
-        // we have to attempt to load the value from openfire_init.xml,
-        // which must be in the classpath.
-        if (openfireHome == null) {
-            try (InputStream in = getClass().getResourceAsStream("/openfire_init.xml")) {
-                if (in != null) {
-                    SAXReader reader = new SAXReader();
-                    Document doc = reader.read(in);
-                    String path = doc.getRootElement().getText();
-                    try {
-                        if (path != null) {
-                            openfireHome = verifyHome(path, jiveConfigName);
-                        }
-                    }
-                    catch (FileNotFoundException fe) {
-                        fe.printStackTrace();
-                    }
-                }
-            }
-            catch (Exception e) {
-                System.err.println("Error loading openfire_init.xml to find home.");
-                e.printStackTrace();
-            }
-        }
-
-        if (openfireHome == null) {
-            System.err.println("Could not locate home");
-            throw new FileNotFoundException();
-        }
-        else {
-            // Set the home directory for the config file
-            JiveGlobals.setHomeDirectory(openfireHome.toString());
-            // Set the name of the config file
-            JiveGlobals.setConfigName(jiveConfigName);
-        }
-    }
-
-    /**
-     * This timer task is used to monitor the System input stream
-     * for a "terminate" command from the launcher (or the console). 
-     * This allows for a graceful shutdown when Openfire is started 
-     * via the launcher, especially in Windows.
-     */
-    private class Terminator extends TimerTask {
-    	private BufferedReader stdin = new BufferedReader(new InputStreamReader(System.in));
-    	@Override
-    	public void run() {
-        	try { 
-        		if (stdin.ready()) {
-            		if (EXIT.equalsIgnoreCase(stdin.readLine())) {
-            			System.exit(0); // invokes shutdown hook(s)
-            		}
-        		}
-        	} catch (IOException ioe) {
-        		logger.error("Error reading console input", ioe);
-        	}
-    	}
-    }
-    
-    /**
-     * <p>A thread to ensure the server shuts down no matter what.</p>
-     * <p>Spawned when stop() is called in standalone mode, we wait a few
-     * seconds then call system exit().</p>
-     *
-     * @author Iain Shigeoka
-     */
-    private class ShutdownHookThread extends Thread {
-
-        /**
-         * <p>Logs the server shutdown.</p>
-         */
-        @Override
-		public void run() {
-            shutdownServer();
-            logger.info("Server halted");
-            System.err.println("Server halted");
-        }
-    }
-
-    /**
-     * <p>A thread to ensure the server shuts down no matter what.</p>
-     * <p>Spawned when stop() is called in standalone mode, we wait a few
-     * seconds then call system exit().</p>
-     *
-     * @author Iain Shigeoka
-     */
-    private class ShutdownThread extends Thread {
-
-        /**
-         * <p>Shuts down the JVM after a 5 second delay.</p>
-         */
-        @Override
-		public void run() {
-            try {
-                Thread.sleep(5000);
-                // No matter what, we make sure it's dead
-                System.exit(0);
-            }
-            catch (InterruptedException e) {
-                // Ignore.
-            }
-
-        }
-    }
-
-    /**
-     * Makes a best effort attempt to shutdown the server
-     */
-    private void shutdownServer() {
-        shuttingDown = true;
-        ClusterManager.shutdown();
-        // Notify server listeners that the server is about to be stopped
-        for (XMPPServerListener listener : listeners) {
-        	try {
-        		listener.serverStopping();
-        	} catch (Exception ex) {
-        		logger.error("Exception during listener shutdown", ex);
-        	}
-        }
-        // If we don't have modules then the server has already been shutdown
-        if (modules.isEmpty()) {
-            return;
-        }
-    	logger.info("Shutting down " + modules.size() + " modules ...");
-        // Get all modules and stop and destroy them
-        for (Module module : modules.values()) {
-        	try {
-	            module.stop();
-	            module.destroy();
-        	} catch (Exception ex) {
-        		logger.error("Exception during module shutdown", ex);
-        	}
-        }
-        // Stop all plugins
-    	logger.info("Shutting down plugins ...");
-        if (pluginManager != null) {
-        	try {
-        		pluginManager.shutdown();
-        	} catch (Exception ex) {
-        		logger.error("Exception during plugin shutdown", ex);
-        	}
-        }
-        modules.clear();
-        // Stop the Db connection manager.
-        try {	
-        	DbConnectionManager.destroyConnectionProvider();
-        } catch (Exception ex) {
-    		logger.error("Exception during DB shutdown", ex);
-        }
-
-        // Shutdown the task engine.
-        TaskEngine.getInstance().shutdown();
-
-        // hack to allow safe stopping
-        logger.info("Openfire stopped");
-    }
-    
-    /**
-     * Returns true if the server is being shutdown.
-     *
-     * @return true if the server is being shutdown.
-     */
-    public boolean isShuttingDown() {
-        return shuttingDown;
-    }
-
-    /**
-     * Returns the <code>ConnectionManager</code> registered with this server. The
-     * <code>ConnectionManager</code> was registered with the server as a module while starting up
-     * the server.
-     *
-     * @return the <code>ConnectionManager</code> registered with this server.
-     */
-    public ConnectionManager getConnectionManager() {
-        return (ConnectionManager) modules.get(ConnectionManager.class.getName());
-    }
-
-    /**
-     * Returns the <code>RoutingTable</code> registered with this server. The
-     * <code>RoutingTable</code> was registered with the server as a module while starting up
-     * the server.
-     *
-     * @return the <code>RoutingTable</code> registered with this server.
-     */
-    public RoutingTable getRoutingTable() {
-        return (RoutingTable) modules.get(RoutingTable.class.getName());
-    }
-
-    /**
-     * Returns the <code>PacketDeliverer</code> registered with this server. The
-     * <code>PacketDeliverer</code> was registered with the server as a module while starting up
-     * the server.
-     *
-     * @return the <code>PacketDeliverer</code> registered with this server.
-     */
-    public PacketDeliverer getPacketDeliverer() {
-        return (PacketDeliverer) modules.get(PacketDeliverer.class.getName());
-    }
-
-    /**
-     * Returns the <code>RosterManager</code> registered with this server. The
-     * <code>RosterManager</code> was registered with the server as a module while starting up
-     * the server.
-     *
-     * @return the <code>RosterManager</code> registered with this server.
-     */
-    public RosterManager getRosterManager() {
-        return (RosterManager) modules.get(RosterManager.class.getName());
-    }
-
-    /**
-     * Returns the <code>PresenceManager</code> registered with this server. The
-     * <code>PresenceManager</code> was registered with the server as a module while starting up
-     * the server.
-     *
-     * @return the <code>PresenceManager</code> registered with this server.
-     */
-    public PresenceManager getPresenceManager() {
-        return (PresenceManager) modules.get(PresenceManager.class.getName());
-    }
-
-    /**
-     * Returns the <code>OfflineMessageStore</code> registered with this server. The
-     * <code>OfflineMessageStore</code> was registered with the server as a module while starting up
-     * the server.
-     *
-     * @return the <code>OfflineMessageStore</code> registered with this server.
-     */
-    public OfflineMessageStore getOfflineMessageStore() {
-        return (OfflineMessageStore) modules.get(OfflineMessageStore.class.getName());
-    }
-
-    /**
-     * Returns the <code>OfflineMessageStrategy</code> registered with this server. The
-     * <code>OfflineMessageStrategy</code> was registered with the server as a module while starting
-     * up the server.
-     *
-     * @return the <code>OfflineMessageStrategy</code> registered with this server.
-     */
-    public OfflineMessageStrategy getOfflineMessageStrategy() {
-        return (OfflineMessageStrategy) modules.get(OfflineMessageStrategy.class.getName());
-    }
-
-    /**
-     * Returns the <code>PacketRouter</code> registered with this server. The
-     * <code>PacketRouter</code> was registered with the server as a module while starting up
-     * the server.
-     *
-     * @return the <code>PacketRouter</code> registered with this server.
-     */
-    public PacketRouter getPacketRouter() {
-        return (PacketRouter) modules.get(PacketRouter.class.getName());
-    }
-
-    /**
-     * Returns the <code>IQRegisterHandler</code> registered with this server. The
-     * <code>IQRegisterHandler</code> was registered with the server as a module while starting up
-     * the server.
-     *
-     * @return the <code>IQRegisterHandler</code> registered with this server.
-     */
-    public IQRegisterHandler getIQRegisterHandler() {
-        return (IQRegisterHandler) modules.get(IQRegisterHandler.class.getName());
-    }
-
-    /**
-     * Returns the <code>IQAuthHandler</code> registered with this server. The
-     * <code>IQAuthHandler</code> was registered with the server as a module while starting up
-     * the server.
-     *
-     * @return the <code>IQAuthHandler</code> registered with this server.
-     */
-    public IQAuthHandler getIQAuthHandler() {
-        return (IQAuthHandler) modules.get(IQAuthHandler.class.getName());
-    }
-    
-    /**
-     * Returns the <code>IQPEPHandler</code> registered with this server. The
-     * <code>IQPEPHandler</code> was registered with the server as a module while starting up
-     * the server.
-     *
-     * @return the <code>IQPEPHandler</code> registered with this server.
-     */
-    public IQPEPHandler getIQPEPHandler() {
-        return (IQPEPHandler) modules.get(IQPEPHandler.class.getName());
-    }
-
-    /**
-     * Returns the <code>PluginManager</code> instance registered with this server.
-     *
-     * @return the PluginManager instance.
-     */
-    public PluginManager getPluginManager() {
-        return pluginManager;
-    }
-
-    /**
-     * Returns the <code>PubSubModule</code> registered with this server. The
-     * <code>PubSubModule</code> was registered with the server as a module while starting up
-     * the server.
-     *
-     * @return the <code>PubSubModule</code> registered with this server.
-     */
-    public PubSubModule getPubSubModule() {
-        return (PubSubModule) modules.get(PubSubModule.class.getName());
-    }
-
-    /**
-     * Returns a list with all the modules registered with the server that inherit from IQHandler.
-     *
-     * @return a list with all the modules registered with the server that inherit from IQHandler.
-     */
-    public List<IQHandler> getIQHandlers() {
-        List<IQHandler> answer = new ArrayList<>();
-        for (Module module : modules.values()) {
-            if (module instanceof IQHandler) {
-                answer.add((IQHandler) module);
-            }
-        }
-        return answer;
-    }
-
-    /**
-     * Returns the <code>SessionManager</code> registered with this server. The
-     * <code>SessionManager</code> was registered with the server as a module while starting up
-     * the server.
-     *
-     * @return the <code>SessionManager</code> registered with this server.
-     */
-    public SessionManager getSessionManager() {
-        return (SessionManager) modules.get(SessionManager.class.getName());
-    }
-
-    /**
-     * Returns the <code>TransportHandler</code> registered with this server. The
-     * <code>TransportHandler</code> was registered with the server as a module while starting up
-     * the server.
-     *
-     * @return the <code>TransportHandler</code> registered with this server.
-     */
-    public TransportHandler getTransportHandler() {
-        return (TransportHandler) modules.get(TransportHandler.class.getName());
-    }
-
-    /**
-     * Returns the <code>PresenceUpdateHandler</code> registered with this server. The
-     * <code>PresenceUpdateHandler</code> was registered with the server as a module while starting
-     * up the server.
-     *
-     * @return the <code>PresenceUpdateHandler</code> registered with this server.
-     */
-    public PresenceUpdateHandler getPresenceUpdateHandler() {
-        return (PresenceUpdateHandler) modules.get(PresenceUpdateHandler.class.getName());
-    }
-
-    /**
-     * Returns the <code>PresenceSubscribeHandler</code> registered with this server. The
-     * <code>PresenceSubscribeHandler</code> was registered with the server as a module while
-     * starting up the server.
-     *
-     * @return the <code>PresenceSubscribeHandler</code> registered with this server.
-     */
-    public PresenceSubscribeHandler getPresenceSubscribeHandler() {
-        return (PresenceSubscribeHandler) modules.get(PresenceSubscribeHandler.class.getName());
-    }
-
-    /**
-     * Returns the <code>IQRouter</code> registered with this server. The
-     * <code>IQRouter</code> was registered with the server as a module while starting up
-     * the server.
-     *
-     * @return the <code>IQRouter</code> registered with this server.
-     */
-    public IQRouter getIQRouter() {
-        return (IQRouter) modules.get(IQRouter.class.getName());
-    }
-
-    /**
-     * Returns the <code>MessageRouter</code> registered with this server. The
-     * <code>MessageRouter</code> was registered with the server as a module while starting up
-     * the server.
-     *
-     * @return the <code>MessageRouter</code> registered with this server.
-     */
-    public MessageRouter getMessageRouter() {
-        return (MessageRouter) modules.get(MessageRouter.class.getName());
-    }
-
-    /**
-     * Returns the <code>PresenceRouter</code> registered with this server. The
-     * <code>PresenceRouter</code> was registered with the server as a module while starting up
-     * the server.
-     *
-     * @return the <code>PresenceRouter</code> registered with this server.
-     */
-    public PresenceRouter getPresenceRouter() {
-        return (PresenceRouter) modules.get(PresenceRouter.class.getName());
-    }
-
-    /**
-     * Returns the <code>MulticastRouter</code> registered with this server. The
-     * <code>MulticastRouter</code> was registered with the server as a module while starting up
-     * the server.
-     *
-     * @return the <code>MulticastRouter</code> registered with this server.
-     */
-    public MulticastRouter getMulticastRouter() {
-        return (MulticastRouter) modules.get(MulticastRouter.class.getName());
-    }
-
-    /**
-     * Returns the <code>UserManager</code> registered with this server. The
-     * <code>UserManager</code> was registered with the server as a module while starting up
-     * the server.
-     *
-     * @return the <code>UserManager</code> registered with this server.
-     */
-    public UserManager getUserManager() {
-        return UserManager.getInstance();
-    }
-
-    /**
-     * Returns the <code>LockOutManager</code> registered with this server.  The
-     * <code>LockOutManager</code> was registered with the server as a module while starting up
-     * the server.
-     *
-     * @return the <code>LockOutManager</code> registered with this server.
-     */
-    public LockOutManager getLockOutManager() {
-        return LockOutManager.getInstance();
-    }
-
-    /**
-     * Returns the <code>UpdateManager</code> registered with this server. The
-     * <code>UpdateManager</code> was registered with the server as a module while starting up
-     * the server.
-     *
-     * @return the <code>UpdateManager</code> registered with this server.
-     */
-    public UpdateManager getUpdateManager() {
-        return (UpdateManager) modules.get(UpdateManager.class.getName());
-    }
-
-    /**
-     * Returns the <code>AuditManager</code> registered with this server. The
-     * <code>AuditManager</code> was registered with the server as a module while starting up
-     * the server.
-     *
-     * @return the <code>AuditManager</code> registered with this server.
-     */
-    public AuditManager getAuditManager() {
-        return (AuditManager) modules.get(AuditManager.class.getName());
-    }
-
-    /**
-     * Returns a list with all the modules that provide "discoverable" features.
-     *
-     * @return a list with all the modules that provide "discoverable" features.
-     */
-    public List<ServerFeaturesProvider> getServerFeaturesProviders() {
-        List<ServerFeaturesProvider> answer = new ArrayList<>();
-        for (Module module : modules.values()) {
-            if (module instanceof ServerFeaturesProvider) {
-                answer.add((ServerFeaturesProvider) module);
-            }
-        }
-        return answer;
-    }
- 
-    /**
-     * Returns a list with all the modules that provide "discoverable" identities.
-     *
-     * @return a list with all the modules that provide "discoverable" identities.
-     */
-    public List<ServerIdentitiesProvider> getServerIdentitiesProviders() {
-        List<ServerIdentitiesProvider> answer = new ArrayList<>();
-        for (Module module : modules.values()) {
-            if (module instanceof ServerIdentitiesProvider) {
-                answer.add((ServerIdentitiesProvider) module);
-            }
-        }
-        return answer;
-    }
-
-    /**
-     * Returns a list with all the modules that provide "discoverable" items associated with
-     * the server.
-     *
-     * @return a list with all the modules that provide "discoverable" items associated with
-     *         the server.
-     */
-    public List<ServerItemsProvider> getServerItemsProviders() {
-        List<ServerItemsProvider> answer = new ArrayList<>();
-        for (Module module : modules.values()) {
-            if (module instanceof ServerItemsProvider) {
-                answer.add((ServerItemsProvider) module);
-            }
-        }
-        return answer;
-    }
-    
-    /**
-     * Returns a list with all the modules that provide "discoverable" user identities.
-     *
-     * @return a list with all the modules that provide "discoverable" user identities.
-     */
-    public List<UserIdentitiesProvider> getUserIdentitiesProviders() {
-        List<UserIdentitiesProvider> answer = new ArrayList<>();
-        for (Module module : modules.values()) {
-            if (module instanceof UserIdentitiesProvider) {
-                answer.add((UserIdentitiesProvider) module);
-            }
-        }
-        return answer;
-    }
-
-    /**
-     * Returns a list with all the modules that provide "discoverable" items associated with
-     * users.
-     *
-     * @return a list with all the modules that provide "discoverable" items associated with
-     *         users.
-     */
-    public List<UserItemsProvider> getUserItemsProviders() {
-        List<UserItemsProvider> answer = new ArrayList<>();
-        for (Module module : modules.values()) {
-            if (module instanceof UserItemsProvider) {
-                answer.add((UserItemsProvider) module);
-            }
-        }
-        return answer;
-    }
-
-    /**
-     * Returns the <code>IQDiscoInfoHandler</code> registered with this server. The
-     * <code>IQDiscoInfoHandler</code> was registered with the server as a module while starting up
-     * the server.
-     *
-     * @return the <code>IQDiscoInfoHandler</code> registered with this server.
-     */
-    public IQDiscoInfoHandler getIQDiscoInfoHandler() {
-        return (IQDiscoInfoHandler) modules.get(IQDiscoInfoHandler.class.getName());
-    }
-
-    /**
-     * Returns the <code>IQDiscoItemsHandler</code> registered with this server. The
-     * <code>IQDiscoItemsHandler</code> was registered with the server as a module while starting up
-     * the server.
-     *
-     * @return the <code>IQDiscoItemsHandler</code> registered with this server.
-     */
-    public IQDiscoItemsHandler getIQDiscoItemsHandler() {
-        return (IQDiscoItemsHandler) modules.get(IQDiscoItemsHandler.class.getName());
-    }
-
-    /**
-     * Returns the <code>PrivateStorage</code> registered with this server. The
-     * <code>PrivateStorage</code> was registered with the server as a module while starting up
-     * the server.
-     *
-     * @return the <code>PrivateStorage</code> registered with this server.
-     */
-    public PrivateStorage getPrivateStorage() {
-        return (PrivateStorage) modules.get(PrivateStorage.class.getName());
-    }
-
-    /**
-     * Returns the <code>MultiUserChatManager</code> registered with this server. The
-     * <code>MultiUserChatManager</code> was registered with the server as a module while starting up
-     * the server.
-     *
-     * @return the <code>MultiUserChatManager</code> registered with this server.
-     */
-    public MultiUserChatManager getMultiUserChatManager() {
-        return (MultiUserChatManager) modules.get(MultiUserChatManager.class.getName());
-    }
-
-    /**
-     * Returns the <code>AdHocCommandHandler</code> registered with this server. The
-     * <code>AdHocCommandHandler</code> was registered with the server as a module while starting up
-     * the server.
-     *
-     * @return the <code>AdHocCommandHandler</code> registered with this server.
-     */
-    public AdHocCommandHandler getAdHocCommandHandler() {
-        return (AdHocCommandHandler) modules.get(AdHocCommandHandler.class.getName());
-    }
-
-    /**
-     * Returns the <code>FileTransferProxy</code> registered with this server. The
-     * <code>FileTransferProxy</code> was registered with the server as a module while starting up
-     * the server.
-     *
-     * @return the <code>FileTransferProxy</code> registered with this server.
-     */
-    public FileTransferProxy getFileTransferProxy() {
-        return (FileTransferProxy) modules.get(FileTransferProxy.class.getName());
-    }
-
-    /**
-     * Returns the <code>FileTransferManager</code> registered with this server. The
-     * <code>FileTransferManager</code> was registered with the server as a module while starting up
-     * the server.
-     *
-     * @return the <code>FileTransferProxy</code> registered with this server.
-     */
-    public FileTransferManager getFileTransferManager() {
-        return (FileTransferManager) modules.get(DefaultFileTransferManager.class.getName());
-    }
-
-    /**
-     * Returns the <code>MediaProxyService</code> registered with this server. The
-     * <code>MediaProxyService</code> was registered with the server as a module while starting up
-     * the server.
-     *
-     * @return the <code>MediaProxyService</code> registered with this server.
-     */
-    public MediaProxyService getMediaProxyService() {
-        return (MediaProxyService) modules.get(MediaProxyService.class.getName());
-    }
-
-    /**
-     * Returns the <code>FlashCrossDomainHandler</code> registered with this server. The
-     * <code>FlashCrossDomainHandler</code> was registered with the server as a module while starting up
-     * the server.
-     *
-     * @return the <code>FlashCrossDomainHandler</code> registered with this server.
-     */
-    public FlashCrossDomainHandler getFlashCrossDomainHandler() {
-        return (FlashCrossDomainHandler) modules.get(FlashCrossDomainHandler.class.getName());
-    }
-
-    /**
-     * Returns the <code>VCardManager</code> registered with this server. The
-     * <code>VCardManager</code> was registered with the server as a module while starting up
-     * the server.
-     * @return the <code>VCardManager</code> registered with this server.
-     */
-    public VCardManager getVCardManager() {
-        return VCardManager.getInstance();
-    }
-
-    /**
-     * Returns the <code>InternalComponentManager</code> registered with this server. The
-     * <code>InternalComponentManager</code> was registered with the server as a module while starting up
-     * the server.
-     *
-     * @return the <code>InternalComponentManager</code> registered with this server.
-     */
-    private InternalComponentManager getComponentManager() {
-        return (InternalComponentManager) modules.get(InternalComponentManager.class.getName());
-    }
-
-    /**
-     * Returns the locator to use to find sessions hosted in other cluster nodes. When not running
-     * in a cluster a <tt>null</tt> value is returned.
-     *
-     * @return the locator to use to find sessions hosted in other cluster nodes.
-     */
-    public RemoteSessionLocator getRemoteSessionLocator() {
-        return remoteSessionLocator;
-    }
-
-    /**
-     * Sets the locator to use to find sessions hosted in other cluster nodes. When not running
-     * in a cluster set a <tt>null</tt> value.
-     *
-     * @param remoteSessionLocator the locator to use to find sessions hosted in other cluster nodes.
-     */
-    public void setRemoteSessionLocator(RemoteSessionLocator remoteSessionLocator) {
-        this.remoteSessionLocator = remoteSessionLocator;
-    }
-
-    /**
-     * Returns whether or not the server has been started.
-     * 
-     * @return whether or not the server has been started.
-     */
-    public boolean isStarted() {
-        return started;
-    }
-}
->>>>>>> 1ca70b61
+}